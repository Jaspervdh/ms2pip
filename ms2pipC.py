#!/usr/bin/env python
# Native library
import sys
import argparse
import multiprocessing
from random import shuffle
import tempfile
from scipy.stats import pearsonr

# Third party
import numpy as np
import pandas as pd
from scipy.stats import pearsonr

# From project
from app.ms2pip_c.ms2pip_tools.spectrum_output import write_mgf, write_msp
import app.ms2pip_c.cython_modules.ms2pip_pyx as ms2pip_pyx


# Models and their properties
# id is passed to get_predictions to select model
# ion_types is required to write the ion types in the headers of the result files
# features_version is required to select the features version
MODELS = {
    'CID': {'id': 0, 'ion_types': ['B', 'Y'], 'peaks_version': 'general', 'features_version': 'normal'},
    'HCD': {'id': 1, 'ion_types': ['B', 'Y'], 'peaks_version': 'general', 'features_version': 'normal'},
    'TTOF5600': {'id': 2, 'ion_types': ['B', 'Y'], 'peaks_version': 'general', 'features_version': 'normal'},
    'TMT': {'id': 3, 'ion_types': ['B', 'Y'], 'peaks_version': 'general', 'features_version': 'normal'},
    'iTRAQ': {'id': 4, 'ion_types': ['B', 'Y'], 'peaks_version': 'general', 'features_version': 'normal'},
    'iTRAQphospho': {'id': 5, 'ion_types': ['B', 'Y'], 'peaks_version': 'general', 'features_version': 'normal'},
    #ETD': {'id': 6, 'ion_types': ['B', 'Y', 'C', 'Z'], 'peaks_version': 'etd', 'features_version': 'normal'},
    'HCDch2': {'id': 7, 'ion_types': ['B', 'Y', 'B2', 'Y2'], 'peaks_version': 'ch2', 'features_version': 'normal'},
    'CIDch2': {'id': 8, 'ion_types': ['B', 'Y', 'B2', 'Y2'], 'peaks_version': 'ch2', 'features_version': 'normal'},
}

# Create A_MAP:
# A_MAP converts the peptide amino acids to integers, note how "L" is removed
AMINOS = [
    "A", "C", "D", "E", "F", "G", "H", "I", "K", "M",
    "N", "P", "Q", "R", "S", "T", "V", "W", "Y"
]
MASSES = [
    71.037114, 103.00919, 115.026943, 129.042593, 147.068414,
    57.021464, 137.058912, 113.084064, 128.094963, 131.040485,
    114.042927, 97.052764, 128.058578, 156.101111, 87.032028,
    101.047679, 99.068414, 186.079313, 163.063329,
    # 147.0354  # iTRAQ fixed N-term modification (gets written to amino acid masses file)
]
A_MAP = {a: i for i, a in enumerate(AMINOS)}


def process_peptides(worker_num, data, afile, modfile, modfile2, PTMmap, model):
    """
    Function for each worker to process a list of peptides. The models are
    chosen based on model. PTMmap, Ntermmap and Ctermmap determine the
    modifications applied to each peptide sequence. Returns the predicted
    spectra for all the peptides.
    """

    ms2pip_pyx.ms2pip_init(bytearray(afile.encode()), bytearray(modfile.encode()), bytearray(modfile2.encode()))

    pcount = 0

    # Prepare output variables
    mz_buf = []
    prediction_buf = []
    peplen_buf = []
    charge_buf = []
    pepid_buf = []

    # transform pandas dataframe into dictionary for easy access
    specdict = data[["spec_id", "peptide", "modifications", "charge"]].set_index("spec_id").to_dict()
    pepids = data['spec_id'].tolist()
    peptides = specdict["peptide"]
    modifications = specdict["modifications"]
    charges = specdict["charge"]
    del specdict

    for pepid in pepids:
        peptide = peptides[pepid]
        peptide = peptide.replace("L", "I")
        mods = modifications[pepid]

        # Peptides longer then 101 lead to "Segmentation fault (core dumped)"
        if len(peptide) > 100:
            continue

        # convert peptide string to integer list to speed up C code
        peptide = np.array([0] + [A_MAP[x] for x in peptide] + [0], dtype=np.uint16)

        modpeptide = apply_mods(peptide, mods, PTMmap)
        if type(modpeptide) == str:
            if modpeptide == "Unknown modification":
                continue

        pepid_buf.append(pepid)
        peplen = len(peptide) -2
        peplen_buf.append(peplen)

        ch = charges[pepid]
        charge_buf.append(ch)

        model_id = MODELS[model]['id']
        peaks_version = MODELS[model]['peaks_version']

        # get ion mzs
        mzs = ms2pip_pyx.get_mzs(modpeptide, peaks_version)
        mz_buf.append([np.array(m, dtype=np.float32) for m in mzs])

        # Predict the b- and y-ion intensities from the peptide
        # For C-term ion types (y, y++, z), flip the order of predictions,
        # because get_predictions follows order from vector file
        # enumerate works for variable number (and all) ion types
        predictions = ms2pipfeatures_pyx.get_predictions(peptide, modpeptide, ch)
        prediction_buf.append(np.array(predictions, dtype=np.float32))

        pcount += 1
        if (pcount % 500) == 0:
            sys.stdout.write("(%i)%i "%(worker_num, pcount))
            sys.stdout.flush()

    return mz_buf, prediction_buf, peplen_buf, charge_buf, pepid_buf


def process_spectra(worker_num, spec_file, vector_file, data, afile, modfile, modfile2, PTMmap, model, fragerror, tableau):
    """
    Function for each worker to process a list of spectra. Each peptide's
    sequence is extracted from the mgf file. Then models are chosen based on
    model. PTMmap, Ntermmap and Ctermmap determine the modifications
    applied to each peptide sequence and the spectrum is predicted. Then either
    the feature vectors are returned, or a DataFrame with the predicted and
    empirical intensities.
    """

    ms2pip_pyx.ms2pip_init(bytearray(afile.encode()), bytearray(modfile.encode()), bytearray(modfile2.encode()))

    # transform pandas datastructure into dictionary for easy access
    specdict = data[["spec_id", "peptide", "modifications"]].set_index("spec_id").to_dict()
    peptides = specdict["peptide"]
    modifications = specdict["modifications"]

    # cols contains the names of the computed features
    cols_n = get_feature_names_new()
    #cols_n = get_feature_names_catboost()

    #for ti,tt in enumerate(names):
    #   print("%i %s"%(ti+1,tt))

    #SD
    # dresults = []
    dvectors = []
    dtargets = dict()
    psmids = []

    mz_buf = []
    target_buf = []
    prediction_buf = []
    peplen_buf = []
    charge_buf = []
    pepid_buf = []

    if tableau == True:
        ft = open("ms2pip_tableau.%i"%worker_num,"w")
        ft2 = open("stats_tableau.%i"%worker_num,"w")

    title = ""
    charge = 0
    msms = []
    peaks = []
    pepmass = 0
    f = open(spec_file)
    skip = False
    pcount = 0
    while 1:
        rows = f.readlines(50000)
        if not rows:
            break
        for row in rows:
            row = row.rstrip()
            if row == "":
                continue
            if skip:
                if row[0] == "B":
                    if row[:10] == "BEGIN IONS":
                        skip = False
                else:
                    continue
            if row == "":
                continue
            if row[0] == "T":
                if row[:5] == "TITLE":
                    title = row[6:]
                    if title not in peptides:
                        skip = True
                        continue
            elif row[0].isdigit():
                tmp = row.split()
                msms.append(float(tmp[0]))
                peaks.append(float(tmp[1]))
            elif row[0] == "B":
                if row[:10] == "BEGIN IONS":
                    msms = []
                    peaks = []
            elif row[0] == "C":
                if row[:6] == "CHARGE":
                    charge = int(row[7:9].replace("+", ""))
            elif row[0] == "P":
                if row[:7] == "PEPMASS":
                    pepmass = float(row.split("=")[1].split(" ")[0])
            elif row[:8] == "END IONS":
                # process current spectrum
                if title not in peptides:
                    continue

                #if title != "d.26625.26625.2.dta": continue

                peptide = peptides[title]
                peptide = peptide.replace("L", "I")
                mods = modifications[title]
                #SD
                if "mut" in mods:
                    continue

                # Peptides longer then 101 lead to "Segmentation fault (core dumped)"
                if len(peptide) > 100:
                    continue

                # convert peptide string to integer list to speed up C code
                peptide = np.array([0] + [A_MAP[x] for x in peptide] + [0], dtype=np.uint16)

                modpeptide = apply_mods(peptide, mods, PTMmap)
                #print(modpeptide)
                if type(modpeptide) == str:
                    if modpeptide == "Unknown modification":
                        continue

                # remove reporter ions
                if 'iTRAQ' in model:
                    for mi, mp in enumerate(msms):
                        if (mp >= 113) & (mp <= 118):
                            peaks[mi] = 0

                # TMT6plex: 126.1277, 127.1311, 128.1344, 129.1378, 130.1411, 131.1382
                if 'TMT' in model:
                    for mi, mp in enumerate(msms):
                        if (mp >= 125) & (mp <= 132):
                            peaks[mi] = 0
<<<<<<< HEAD

=======
            
>>>>>>> 5e8e6090
                #remove percursor peak
                #for mi, mp in enumerate(msms):
                #   if (mp >= pepmass-0.02) & (mp <= pepmass+0.02):
                #       peaks[mi] = 0
<<<<<<< HEAD

                # normalize and convert MS2 peaks
                msms = np.array(msms, dtype=np.float32)
                debug = False #SD: had to change this...
                #3M
=======
                
                # normalize and convert MS2 peaks
                msms = np.array(msms, dtype=np.float32)

                debug = False
>>>>>>> 5e8e6090
                tic = np.sum(peaks)
                if not debug:
                    peaks = peaks / tic
                    peaks = np.log2(np.array(peaks) + 0.001)
                peaks = np.array(peaks)
                peaks = peaks.astype(np.float32)

                model_id = MODELS[model]['id']
                peaks_version = MODELS[model]['peaks_version']


                if vector_file:
                    # get targets
                    targets = ms2pip_pyx.get_targets(modpeptide, msms, peaks, float(fragerror), peaks_version)
                    #print(targets[:2])
                    #print(targets)
                    #ss = 0
                    #for v in targets[0]:
                    #   if v != 0:
                    #       ss +=1
                    #for v in targets[1]:
                    #   if v != 0:
                    #       ss +=1
                    #if ss == 0:
                    #   print("%s %i %i"%(title,ss,2*len(targets[0])))
                    #   dd
<<<<<<< HEAD

=======
                            
>>>>>>> 5e8e6090
                    #3M
                    #targets = (np.array(targets[:2])/np.max(np.array(targets[:2]))) #SD: max norm should work better!!
                    psmids.extend([title]*(len(targets[0])))
                    dvectors.append(np.array(ms2pip_pyx.get_vector(peptide, modpeptide, charge), dtype=np.uint16))
                    #dvectors.append(np.array(ms2pip_pyx.get_vector_catboost(peptide, modpeptide, charge), dtype=np.uint16))

                    # Collecting targets to dict; works for variable number of ion types
                    # For C-term ion types (y, y++, z), flip the order of targets,
                    # for correct order in vectors DataFrame
                    for i, t in enumerate(targets):
                        if i in dtargets.keys():
                            if i % 2 == 0:
                                dtargets[i].extend(t)
                            else:
                                dtargets[i].extend(t[::-1])
                        else:
                            if i % 2 == 0:
                                dtargets[i] = [t]
                            else:
                                dtargets[i] = [t[::-1]]
<<<<<<< HEAD
                elif tableau:
                    numby = 0
                    numall = 0
                    explainedby = 0
                    explainedall = 0
                    ts = []
                    ps = []
                    predictions = ms2pip_pyx.get_predictions(peptide, modpeptide, charge, model_id, peaks_version)
                    for m, p in zip(msms,peaks):
                        ft.write("%s;%f;%f;;;0\n"%(title, m, 2**p))
                    # get targets
                    mzs, targets = ms2pip_pyx.get_targets_all(modpeptide, msms, peaks, float(fragerror), "all")
                    # get mean by intensity values to normalize!; WRONG !!!
                    maxt = 0.
                    maxp = 0.
                    it = 0
                    for cion in [1, 2]:
                        for ionnumber in range(len(modpeptide) - 3):
                            for lion in ['a', 'b-h2o', 'b-nh3', 'b', 'c']:
                                if (lion == "b") & (cion == 1):
                                    if maxt < (2 ** targets[it]) - 0.001:
                                        maxt = (2 ** targets[it]) - 0.001
                                    if maxp < (2 ** predictions[0][ionnumber]) - 0.001:
                                        maxp = (2 ** predictions[0][ionnumber]) - 0.001
                                it += 1
                    for cion in [1, 2]:
                        for ionnumber in range(len(modpeptide) - 3):
                            for lion in ['y-h2o', 'z', 'y', 'x']:
                                if (lion == "y") & (cion == 1):
                                    if maxt < (2 ** targets[it]) - 0.001:
                                        maxt = (2 ** targets[it]) - 0.001
                                    if maxp < (2 ** predictions[1][ionnumber]) - 0.001:
                                        maxp = (2 ** predictions[1][ionnumber]) - 0.001
                                it += 1
                    #b
                    it = 0
                    for cion in [1, 2]:
                        for ionnumber in range(len(modpeptide)-3):
                            for lion in ['a', 'b-h2o', 'b-nh3', 'b', 'c']:
                                if mzs[it] > 0:
                                    numall += 1
                                    explainedall += (2 ** targets[it]) - 0.001
                                ft.write("%s;%f;%f;%s;%i;%i;1\n"%(title, mzs[it], (2 ** targets[it]) / maxt, lion, cion, ionnumber))
=======
                elif tableau == True:     
                    numby = 0
                    numall = 0
                    explainedby = 0
                    explainedall = 0      
                    ts = []
                    ps = []
                    predictions = ms2pip_pyx.get_predictions(peptide, modpeptide, charge, model_id, peaks_version)
                    for m,p in zip(msms,peaks):
                        ft.write("%s;%f;%f;;;0\n"%(title,m,2**p))
                    # get targets
                    mzs,targets = ms2pip_pyx.get_targets_all(modpeptide, msms, peaks, float(fragerror), "all")
                    #get mean by intensity values to normalize!; WRONG !!!!!!!!!!!!!!!!!!!!!!!!!!!!!!!!!!!!!!!!!!!!!!!!!!!!!!!!!!!!!!!!!!!!!!!!!!!!!!!!!!!!!!!!!!!!!!!!!!!!!
                    maxt = 0.
                    maxp = 0.
                    it = 0
                    for cion in [1,2]:
                        for ionnumber in range(len(modpeptide)-3):
                            for lion in ['a','b-h2o','b-nh3','b','c']:
                                if (lion == "b") & (cion == 1):
                                    if maxt < (2**targets[it])-0.001:
                                        maxt = (2**targets[it])-0.001
                                    if maxp < (2**predictions[0][ionnumber])-0.001:
                                        maxp = (2**predictions[0][ionnumber])-0.001
                                it += 1
                    for cion in [1,2]:
                        for ionnumber in range(len(modpeptide)-3):
                            for lion in ['y-h2o','z','y','x']:
                                if (lion == "y") & (cion == 1):
                                    if maxt < (2**targets[it])-0.001:
                                        maxt = (2**targets[it])-0.001
                                    if maxp < (2**predictions[1][ionnumber])-0.001:
                                        maxp = (2**predictions[1][ionnumber])-0.001
                                it += 1
                    #b
                    it = 0
                    for cion in [1,2]:
                        for ionnumber in range(len(modpeptide)-3):
                            for lion in ['a','b-h2o','b-nh3','b','c']:
                                if mzs[it] > 0:
                                    numall+=1
                                    explainedall += (2**targets[it])-0.001
                                ft.write("%s;%f;%f;%s;%i;%i;1\n"%(title,mzs[it],(2**targets[it])/maxt,lion,cion,ionnumber))    
>>>>>>> 5e8e6090
                                if (lion == "b") & (cion == 1):
                                    ts.append(targets[it])
                                    ps.append(predictions[0][ionnumber])
                                    if mzs[it] > 0:
<<<<<<< HEAD
                                        numby += 1
                                        explainedby += (2 ** targets[it]) - 0.001
                                    ft.write("%s;%f;%f;%s;%i;%i;2\n"%(title, mzs[it], (2 ** (predictions[0][ionnumber])) / maxp, lion, cion, ionnumber))
                                it += 1
                    #y
                    for cion in [1, 2]:
                        for ionnumber in range(len(modpeptide) - 3):
                            for lion in ['y-h2o', 'z', 'y', 'x']:
                                if mzs[it] > 0:
                                    numall += 1
                                    explainedall += (2 ** targets[it]) - 0.001
                                ft.write("%s;%f;%f;%s;%i;%i;1\n"%(title, mzs[it], (2 ** targets[it]) / maxt, lion, cion, ionnumber))
=======
                                        numby+=1
                                        explainedby += (2**targets[it])-0.001
                                    ft.write("%s;%f;%f;%s;%i;%i;2\n"%(title,mzs[it],(2**(predictions[0][ionnumber]))/maxp,lion,cion,ionnumber))    
                                it+=1                           
                    #y
                    for cion in [1,2]:
                        for ionnumber in range(len(modpeptide)-3):
                            for lion in ['y-h2o','z','y','x']:
                                if mzs[it] > 0:
                                    numall+=1
                                    explainedall += (2**targets[it])-0.001
                                ft.write("%s;%f;%f;%s;%i;%i;1\n"%(title,mzs[it],(2**targets[it])/maxt,lion,cion,ionnumber))    
>>>>>>> 5e8e6090
                                if (lion == "y") & (cion == 1):
                                    ts.append(targets[it])
                                    ps.append(predictions[1][ionnumber])
                                    if mzs[it] > 0:
<<<<<<< HEAD
                                        numby += 1
                                        explainedby += (2 ** targets[it]) - 0.001
                                    ft.write("%s;%f;%f;%s;%i;%i;2\n"%(title, mzs[it], (2 ** (predictions[1][ionnumber])) / maxp, lion, cion, ionnumber))
                                it+=1
                    ft2.write("%s;%i;%i;%f;%f;%i;%i;%f;%f;%f;%f\n"%(title, len(modpeptide) - 2, len(msms), tic, pearsonr(ts,ps)[0], numby, numall, explainedby, explainedall, float(numby) / (2 * (len(peptide) - 3)), float(numall)/(18 * (len(peptide) - 3))))
                else:
                    # get targets
                    targets = ms2pip_pyx.get_targets(modpeptide, msms, peaks, float(fragerror), peaks_version)

=======
                                        numby+=1
                                        explainedby += (2**targets[it])-0.001
                                    ft.write("%s;%f;%f;%s;%i;%i;2\n"%(title,mzs[it],(2**(predictions[1][ionnumber]))/maxp,lion,cion,ionnumber))   
                                it+=1        
                    ft2.write("%s;%i;%i;%f;%f;%i;%i;%f;%f;%f;%f\n"%(title,len(modpeptide)-2,len(msms),tic,pearsonr(ts,ps)[0],numby,numall,explainedby,explainedall,float(numby)/(2*(len(peptide)-3)),float(numall)/(18*(len(peptide)-3))))                  
                else:
                    # get targets
                    targets = ms2pip_pyx.get_targets(modpeptide, msms, peaks, float(fragerror), peaks_version)
                                        
>>>>>>> 5e8e6090
                    #3M
                    #targets = (np.array(targets[:2])/np.max(np.array(targets[:2]))) #SD: max norm should work better!!

                    # Predict the b- and y-ion intensities from the peptide
                    pepid_buf.append(title)
                    peplen_buf.append(len(peptide) - 2)
                    charge_buf.append(charge)

                    # get/append ion mzs, targets and predictions
                    mzs = ms2pip_pyx.get_mzs(modpeptide, peaks_version)
                    mz_buf.append([np.array(m, dtype=np.float32) for m in mzs])

                    target_buf.append([np.array(t, dtype=np.float32) for t in targets])

                    predictions = ms2pip_pyx.get_predictions(peptide, modpeptide, charge, model_id, peaks_version)
                    #print(predictions)
                    prediction_buf.append([np.array(p, dtype=np.float32) for p in predictions])

                pcount += 1
                if (pcount % 500) == 0:
                    sys.stdout.write("(%i)%i "%(worker_num, pcount))
                    sys.stdout.flush()

    f.close()
    if tableau == True:
        ft.close()
        ft2.close()

    if vector_file:
        # If num_cpu > number of spectra, dvectors can be empty
        if dvectors:
            # Temporary: until new features are incorporated into other models
            # Concatenating dvectors into a 2D ndarray before making DataFrame saves lots of memory!
            if model in ['HCD', 'HCDch2', 'HCDTMT']:
                dvectors = np.concatenate(dvectors)
                df = pd.DataFrame(dvectors, columns=cols_n, dtype=np.uint16, copy=False)
            else:
                if len(dvectors) > 1:
                    dvectors = np.concatenate(dvectors)
                df = pd.DataFrame(dvectors, dtype=np.uint16, copy=False)
                df.columns = df.columns.astype(str)
        else:
            df = pd.DataFrame()
        return psmids, df, dtargets

    return mz_buf, prediction_buf, target_buf, peplen_buf, charge_buf, pepid_buf


def get_feature_names():
    """
    feature names for the fixed peptide length feature vectors
    """
    aminos = ["A", "C", "D", "E", "F", "G", "H", "I", "K",
              "M", "N", "P", "Q", "R", "S", "T", "V", "W", "Y"]
    names = []
    for a in aminos:
        names.append("Ib_" + a)
    names.append("sumIbaG")
    names.append("meanIbwikiG")
    names.append("sumIywaG")
    names.append("meanIywikiG")

    names += ["pmz", "peplen", "ionnumber", "ionnumber_rel"]

    for c in ["aG", "wikiG", "mz", "bas", "heli", "hydro", "pI"]:
        names.append("sum_" + c)

    for c in ["mz", "bas", "heli", "hydro", "pI"]:
        names.append("mean_" + c)

    for c in ["max_{}", "min_{}", "max{}_b", "min{}_b", "max{}_y", "min{}_y"]:
        for b in ["bas", "heli", "hydro", "pI"]:
            names.append(c.format(b))

    names.append("mz_ion")
    names.append("mz_ion_other")
    names.append("mean_mz_ion")
    names.append("mean_mz_ion_other")

    for c in ["bas", "heli", "hydro", "pI"]:
        names.append("{}_ion".format(c))
        names.append("{}_ion_other".format(c))
        names.append("{}_ion_minus_ion_other".format(c))
        #names.append("mean_{}_ion".format(c))
        #names.append("mean_{}_ion_other".format(c))

    for c in ["plus_cleave{}", "times_cleave{}", "minus1_cleave{}", "minus2_cleave{}", "bsum{}", "ysum{}"]:
        for b in ["bas", "heli", "hydro", "pI"]:
            names.append(c.format(b))

    for pos in ["0", "1", "-2", "-1"]:
        for c in ["mz", "bas", "heli", "hydro", "pI", "wikiG", "P", "D", "E", "K", "R"]:
            names.append("loc_" + pos + "_" + c)

    for pos in ["i", "i+1"]:
        for c in ["wikiG", "P", "D", "E", "K", "R"]:
            names.append("loc_" + pos + "_" + c)

    for c in ["bas", "heli", "hydro", "pI", "mz"]:
        for pos in ["i", "i-1", "i+1", "i+2"]:
            names.append("loc_" + pos + "_" + c)

    names.append("charge")

    return names


def get_feature_names_catboost():
    num_props = 4
    names = ["amino_first", "amino_last", "amino_lcleave", "amino_rcleave", "peplen", "charge"]
    for t in range(5):
        names.append("charge"+str(t))
    for t in range(num_props):
        names.append("qmin_%i"%t)
        names.append("q1_%i"%t)
        names.append("q2_%i"%t)
        names.append("q3_%i"%t)
        names.append("qmax_%i"%t)
    names.append("len_n")
    names.append("len_c")

    for a in ['A', 'C', 'D', 'E', 'F', 'G', 'H', 'I', 'K', 'M',
              'N', 'P', 'Q', 'R', 'S', 'T', 'V', 'W', 'Y']:
        names.append("I_n_%s"%a)
        names.append("I_c_%s"%a)

    for t in range(num_props):
        for pos in ["p0", "pend", "pi-1", "pi", "pi+1", "pi+2"]:
            names.append("prop_%i_%s"%(t, pos))
        names.append("sum_%i_n"%t)
        names.append("q0_%i_n"%t)
        names.append("q1_%i_n"%t)
        names.append("q2_%i_n"%t)
        names.append("q3_%i_n"%t)
        names.append("q4_%i_n"%t)
        names.append("sum_%i_c"%t)
        names.append("q0_%i_c"%t)
        names.append("q1_%i_c"%t)
        names.append("q2_%i_c"%t)
        names.append("q3_%i_c"%t)
        names.append("q4_%i_c"%t)

    return names

def get_feature_names_new():
    num_props = 5
    names = ["peplen", "charge"]
    for t in range(5):
        names.append("charge"+str(t))
    for t in range(num_props):
        names.append("qmin_%i"%t)
        names.append("q1_%i"%t)
        names.append("q2_%i"%t)
        names.append("q3_%i"%t)
        names.append("qmax_%i"%t)
    names.append("len_n")
    names.append("len_c")

    for a in ['A', 'C', 'D', 'E', 'F', 'G', 'H', 'I', 'K', 'M',
              'N', 'P', 'Q', 'R', 'S', 'T', 'V', 'W', 'Y']:
        names.append("I_n_%s"%a)
        names.append("I_c_%s"%a)

    for t in range(num_props):
        for pos in ["p0", "pend", "pi-1", "pi", "pi+1", "pi+2"]:
            names.append("prop_%i_%s"%(t, pos))
        names.append("sum_%i_n"%t)
        names.append("q0_%i_n"%t)
        names.append("q1_%i_n"%t)
        names.append("q2_%i_n"%t)
        names.append("q3_%i_n"%t)
        names.append("q4_%i_n"%t)
        names.append("sum_%i_c"%t)
        names.append("q0_%i_c"%t)
        names.append("q1_%i_c"%t)
        names.append("q2_%i_c"%t)
        names.append("q3_%i_c"%t)
        names.append("q4_%i_c"%t)

    return names



def get_feature_names_small(ionnumber):
    """
    feature names for the fixed peptide length feature vectors
    """
    names = []
    names += ["pmz", "peplen"]

    for c in ["bas", "heli", "hydro", "pI"]:
        names.append("sum_" + c)

    for c in ["mz", "bas", "heli", "hydro", "pI"]:
        names.append("mean_" + c)

    names.append("mz_ion")
    names.append("mz_ion_other")
    names.append("mean_mz_ion")
    names.append("mean_mz_ion_other")

    for c in ["bas", "heli", "hydro", "pI"]:
        names.append("{}_ion".format(c))
        names.append("{}_ion_other".format(c))

    names.append("endK")
    names.append("endR")
    names.append("nextP")
    names.append("nextK")
    names.append("nextR")

    for c in ["bas", "heli", "hydro", "pI", "mz"]:
        for pos in ["i", "i-1", "i+1", "i+2"]:
            names.append("loc_" + pos + "_" + c)

    names.append("charge")

    for i in range(ionnumber):
        for c in ["bas", "heli", "hydro", "pI", "mz"]:
            names.append("P_%i_%s"%(i, c))
        names.append("P_%i_P"%i)
        names.append("P_%i_K"%i)
        names.append("P_%i_R"%i)

    return names


def get_feature_names_chem(peplen):
    """
    feature names for the fixed peptide length feature vectors
    """

    names = []
    names += ["pmz", "peplen", "ionnumber", "ionnumber_rel", "mean_mz"]

    for c in ["mean_{}", "max_{}", "min_{}", "max{}_b", "min{}_b", "max{}_y", "min{}_y"]:
        for b in ["bas", "heli", "hydro", "pI"]:
            names.append(c.format(b))

    for c in ["mz", "bas", "heli", "hydro", "pI"]:
        names.append("{}_ion".format(c))
        names.append("{}_ion_other".format(c))
        names.append("mean_{}_ion".format(c))
        names.append("mean_{}_ion_other".format(c))

    for c in ["plus_cleave{}", "times_cleave{}", "minus1_cleave{}", "minus2_cleave{}", "bsum{}", "ysum{}"]:
        for b in ["bas", "heli", "hydro", "pI"]:
            names.append(c.format(b))

    for i in range(peplen):
        for c in ["mz", "bas", "heli", "hydro", "pI"]:
            names.append("fix_" + c + "_" + str(i))

    names.append("charge")

    return names


def scan_spectrum_file(filename):
    """
    go over mgf file and return list with all spectrum titles
    """
    titles = []
    f = open(filename)
    while 1:
        rows = f.readlines(10000)
        if not rows:
            break
        for row in rows:
            if row[0] == "T":
                if row[:5] == "TITLE":
                    titles.append(row.rstrip()[6:])#.replace(" ", "") # unnecessary? creates issues when PEPREC spec_id has spaces
    f.close()
    return titles


def prepare_titles(titles, num_cpu):
    """
    Take a list and return a list containing num_cpu smaller lists with the
    spectrum titles/peptides that will be split across the workers
    """
    # titles might be ordered from small to large peptides,
    # shuffling improves parallel speeds
    shuffle(titles)

    split_titles = [titles[i * len(titles) // num_cpu: (i + 1) * len(titles) // num_cpu] for i in range(num_cpu)]
    sys.stdout.write("{} spectra (~{:.0f} per cpu)\n".format(len(titles), np.mean([len(a) for a in split_titles])))

    return split_titles


def apply_mods(peptide, mods, PTMmap):
    """
    Takes a peptide sequence and a set of modifications. Returns the modified
    version of the peptide sequence, c- and n-term modifications. This modified
    version are hard coded in ms2pipfeatures_c.c for now.
    """
    modpeptide = np.array(peptide[:], dtype=np.uint16)

    if mods != "-":
        l = mods.split("|")
        for i in range(0, len(l), 2):
            tl = l[i + 1]
            if tl in PTMmap:
                modpeptide[int(l[i])] = PTMmap[tl]
            else:
                sys.stderr.write("Unknown modification: {}\n".format(tl))
                return "Unknown modification"

    return modpeptide


def load_configfile(filepath):
    params = {}
    params['ptm'] = []
    params['sptm'] = []
    params['gptm'] = []
    with open(filepath) as f:
        for line in f:
            line = line.strip()
            if not line or line[0] == '#':
                continue
            (par, val) = line.split('=')
            if par == "ptm":
                params["ptm"].append(val)
            elif par == "sptm":
                params["sptm"].append(val)
            elif par == "gptm":
                params["gptm"].append(val)
            else:
                params[par] = val
    return params


def generate_modifications_file(params, MASSES, A_MAP):
    PTMmap = {}

    ptmnum = 38  # Omega compatibility (mutations)
    spbuffer = []
    for v in params["sptm"]:
        l = v.split(',')
        tmpf = float(l[1])
        if l[2] == 'opt':
            if l[3] == "N-term":
                spbuffer.append([tmpf, -1, ptmnum])
                PTMmap[l[0]] = ptmnum
                ptmnum += 1
                continue
            if l[3] == "C-term":
                spbuffer.append([tmpf, -2, ptmnum])
                PTMmap[l[0]] = ptmnum
                ptmnum += 1
                continue
            if not l[3] in A_MAP:
                continue
            spbuffer.append([tmpf, A_MAP[l[3]], ptmnum])
            PTMmap[l[0]] = ptmnum
            ptmnum += 1
    pbuffer = []
    for v in params["ptm"]:
        l = v.split(',')
        tmpf = float(l[1])
        if l[2] == 'opt':
            if l[3] == "N-term":
                pbuffer.append([tmpf, -1, ptmnum])
                PTMmap[l[0].lower()] = ptmnum
                #PTMmap[l[0]] = ptmnum
                ptmnum += 1
                continue
            if l[3] == "C-term":
                pbuffer.append([tmpf, -2, ptmnum])
                PTMmap[l[0].lower()] = ptmnum
                #PTMmap[l[0]] = ptmnum
                ptmnum += 1
                continue
            if not l[3] in A_MAP:
                continue
            pbuffer.append([tmpf, A_MAP[l[3]], ptmnum])
            PTMmap[l[0].lower()] = ptmnum
            #print("%i %s"%(ptmnum,l[0]))
            #PTMmap[l[0]] = ptmnum
            ptmnum += 1

    f = tempfile.NamedTemporaryFile(delete=False, mode='wb')
    f.write(str.encode("{}\n".format(len(pbuffer))))
    for i, _ in enumerate(pbuffer):
        f.write(str.encode("{},1,{},{}\n".format(pbuffer[i][0], pbuffer[i][1], pbuffer[i][2])))
    f.close()

    f2 = tempfile.NamedTemporaryFile(delete=False, mode='wb')
    f2.write(str.encode("{}\n".format(len(spbuffer))))
    for i, _ in enumerate(spbuffer):
        f2.write(str.encode("{},1,{},{}\n".format(spbuffer[i][0], spbuffer[i][1], spbuffer[i][2])))
    f2.close()

    return f.name, f2.name, PTMmap


def peakcount(x):
    c = 0.
    for i in x:
        if i > -9.95:
            c += 1.
    return c / len(x)


def calc_correlations(df):
    correlations = df.groupby(['spec_id'])[['target', 'prediction']].corr().iloc[::2]['prediction']
    correlations.index = correlations.index.droplevel(3)
    correlations = correlations.to_frame().reset_index()
    correlations.columns = ['spec_id', 'pearsonr']
    return correlations


def argument_parser():
    parser = argparse.ArgumentParser()
    parser.add_argument("pep_file", metavar="<peptide file>",
                        help="list of peptides")
    parser.add_argument("-c", metavar="FILE", action="store", dest="config_file", default="config.txt",
                        help="config file (by default config.txt)")
    parser.add_argument("-s", metavar="FILE", action="store", dest="spec_file",
                        help=".mgf MS2 spectrum file (optional)")
    parser.add_argument("-w", metavar="FILE", action="store", dest="vector_file",
                        help="write feature vectors to FILE.{pkl,h5} (optional)")
    parser.add_argument("-m", metavar="INT", action="store", dest="num_cpu",
                        default="23", help="number of cpu's to use")
    parser.add_argument('-t', action='store_true', default=False, dest='tableau',
                    help='create Tableau Reader file')
    args = parser.parse_args()

    if not args.config_file:
        print("Please provide a configfile (-c)!")
        exit(1)

    return(args.pep_file, args.spec_file, args.vector_file, args.config_file, int(args.num_cpu), args.tableau)


def print_logo():
    logo = """
 _____ _____ ___ _____ _____ _____
|     |   __|_  |  _  |     |  _  |
| | | |__   |  _|   __|-   -|   __|
|_|_|_|_____|___|__|  |_____|__|

           """
    print(logo)
    print("by sven.degroeve@ugent.be\n")


def run(pep_file, spec_file=None, vector_file=None, config_file=None, num_cpu=23, params=None,
        output_filename=None, datasetname=None, return_results=False, limit=None, tableau=False):
    # datasetname is needed for Omega compatibility. This can be set to None if a config_file is provided

    # If not specified, get parameters from config_file
    if params is None:
        if config_file is None:
            if datasetname is None:
                print("No config file specified")
                exit(1)
        else:
            params = load_configfile(config_file)

    if 'model' in params:
        model = params["model"]
    elif 'frag_method' in params:
        model = params['frag_method']
    else:
        print("Please specify model in config file or parameters.")
        exit(1)
    fragerror = params["frag_error"]

    if model in MODELS.keys():
        print("using {} models".format(model))
    else:
        print("Unknown fragmentation method: {}".format(model))
        print("Should be one of the following methods: {}".format(MODELS.keys()))
        exit(1)

    if output_filename is None and not return_results:
        output_filename = '{}_{}'.format('.'.join(pep_file.split('.')[:-1]), model)

    # Create amino acid MASSES file
    # to be compatible with Omega
    # that might have fixed modifications
    f = tempfile.NamedTemporaryFile(delete=False)
    for m in MASSES:
        f.write(str.encode("{}\n".format(m)))
    f.write(str.encode("0\n"))
    f.close()
    afile = f.name

    # PTMs are loaded the same as in Omega
    # This allows me to use the same C init() function in bot ms2ip and Omega
    (modfile, modfile2, PTMmap) = generate_modifications_file(params, MASSES, A_MAP)
    print(modfile)
    print(modfile2)

    # read peptide information
    # the file contains the columns: spec_id, modifications, peptide and charge
    if type(pep_file) == str:
        with open(pep_file, 'rt') as f:
            line = f.readline()
            if line[:7] != 'spec_id':
                sys.stdout.write('PEPREC file should start with header column\n')
                exit(1)
            sep = line[7]
        data = pd.read_csv(pep_file,
                           sep=sep,
                           index_col=False,
                           dtype={"spec_id": str, "modifications": str},
                           nrows=limit)
    else:
        data = pep_file
    # for some reason the missing values are converted to float otherwise
    data = data.fillna("-")

    sys.stdout.write("starting workers...\n")
    myPool = multiprocessing.Pool(num_cpu)

    if spec_file:
        """
        When an mgf file is provided, MS2PIP either saves the feature vectors to
        train models with or writes a file with the predicted spectra next to
        the empirical one.
        """
        sys.stdout.write("scanning spectrum file... \n")
        titles = scan_spectrum_file(spec_file)
        split_titles = prepare_titles(titles, num_cpu)
        results = []

        for i in range(num_cpu):
            tmp = split_titles[i]
            """
            process_spectra(
                i,
                spec_file,
                vector_file,
                data[data["spec_id"].isin(tmp)],
                afile, modfile, modfile2, PTMmap, model, fragerror, tableau)
            """
            results.append(myPool.apply_async(process_spectra, args=(
                i,
                spec_file,
                vector_file,
                data[data["spec_id"].isin(tmp)],
                afile, modfile, modfile2, PTMmap, model, fragerror, tableau)))
            #"""
        myPool.close()
        myPool.join()

        sys.stdout.write("\nmerging results ")

        # Create vector file
        if vector_file:
            all_results = []
            for r in results:
                sys.stdout.write(".")
                psmids, df, dtargets = r.get()

                # dtargets is a dict, containing targets for every ion type (keys are int)
                for i, t in dtargets.items():
                    df["targets_{}".format(MODELS[model]['ion_types'][i])] = np.concatenate(t, axis=None)
                df["psmid"] = psmids

                all_results.append(df)

            # Only concat DataFrames with content (we get empty ones if more cpu's than peptides)
            all_results = pd.concat([df for df in all_results if len(df) != 0])

            sys.stdout.write("\nwriting vector file {}... \n".format(vector_file))
            # write result. write format depends on extension:
            ext = vector_file.split(".")[-1]
            if ext == "pkl":
                all_results.to_pickle(vector_file + ".pkl")
            elif ext == "csv":
                all_results.to_csv(vector_file)
            else:
                # "table" is a tag used to read back the .h5
                all_results.to_hdf(vector_file, "table")

        # Predict and compare with MGF file
        else:
            mz_bufs = []
            prediction_bufs = []
            target_bufs = []
            peplen_bufs = []
            charge_bufs = []
            pepid_bufs = []
            for r in results:
                mz_buf, prediction_buf, target_buf, peplen_buf, charge_buf, pepid_buf = r.get()
                mz_bufs.extend(mz_buf)
                prediction_bufs.extend(prediction_buf)
                target_bufs.extend(target_buf)
                peplen_bufs.extend(peplen_buf)
                charge_bufs.extend(charge_buf)
                pepid_bufs.extend(pepid_buf)

            # Reconstruct DataFrame
            num_ion_types = len(mz_bufs[0])
            ions = []
            ionnumbers = []
            charges = []
            pepids = []
            for pi, pl in enumerate(peplen_bufs):
                [ions.extend([ion_type] * (pl - 1)) for ion_type in MODELS[model]['ion_types']]
                ionnumbers.extend([x + 1 for x in range(pl - 1)] * num_ion_types)
                charges.extend([charge_bufs[pi]] * (num_ion_types * (pl - 1)))
                pepids.extend([pepid_bufs[pi]] * (num_ion_types * (pl - 1)))
            all_preds = pd.DataFrame()
            all_preds["spec_id"] = pepids
            all_preds["charge"] = charges
            all_preds["ion"] = ions
            all_preds["ionnumber"] = ionnumbers
            all_preds["mz"] = np.hstack(np.concatenate(mz_bufs, axis=None))
            all_preds["target"] = np.hstack(np.concatenate(target_bufs, axis=None))
            all_preds["prediction"] = np.hstack(np.concatenate(prediction_bufs, axis=None))

            sys.stdout.write("\nwriting file {}_pred_and_emp.csv...\n".format(output_filename))
            all_preds.to_csv("{}_pred_and_emp.csv".format(output_filename), index=False)

            sys.stdout.write('computing correlations...\n')
            correlations = calc_correlations(all_preds)
            correlations.to_csv("{}_correlations.csv".format(output_filename), index=True)
            #sys.stdout.write("median correlations: \n")
            #sys.stdout.write("{}\n".format(correlations.groupby('ion')['pearsonr'].median()))

            sys.stdout.write("done! \n")

    # Only get the predictions
    else:
        sys.stdout.write("scanning peptide file... ")

        titles = data.spec_id.tolist()
        split_titles = prepare_titles(titles, num_cpu)
        results = []

        for i in range(num_cpu):
            tmp = split_titles[i]
            """
            process_peptides(
                i,
                data[data.spec_id.isin(tmp)],
                afile, modfile, modfile2, PTMmap, model)
            """
            results.append(myPool.apply_async(process_peptides, args=(
                i,
                data[data.spec_id.isin(tmp)],
                afile, modfile, modfile2, PTMmap, model)))
            #"""
        myPool.close()
        myPool.join()

        sys.stdout.write("merging results...\n")

        mz_bufs = []
        prediction_bufs = []
        peplen_bufs = []
        charge_bufs = []
        pepid_bufs = []
        for r in results:
            mz_buf, prediction_buf, peplen_buf, charge_buf, pepid_buf = r.get()
            mz_bufs.extend(mz_buf)
            prediction_bufs.extend(prediction_buf)
            peplen_bufs.extend(peplen_buf)
            charge_bufs.extend(charge_buf)
            pepid_bufs.extend(pepid_buf)

        # Reconstruct DataFrame
        num_ion_types = len(MODELS[model]['ion_types'])

        ions = []
        ionnumbers = []
        charges = []
        pepids = []
        for pi, pl in enumerate(peplen_bufs):
            _ = [ions.extend([ion_type] * (pl - 1)) for ion_type in MODELS[model]['ion_types']]
            ionnumbers.extend([x + 1 for x in range(pl - 1)] * num_ion_types)
            charges.extend([charge_bufs[pi]] * (num_ion_types * (pl - 1)))
            pepids.extend([pepid_bufs[pi]] * (num_ion_types * (pl - 1)))
        all_preds = pd.DataFrame()
        all_preds["spec_id"] = pepids
        all_preds["charge"] = charges
        all_preds["ion"] = ions
        all_preds["ionnumber"] = ionnumbers
        all_preds["mz"] = np.hstack(np.concatenate(mz_bufs, axis=None))
        all_preds["prediction"] = np.hstack(np.concatenate(prediction_bufs, axis=None))


        mgf = False  # Set to True to write spectrum as MGF file
        if mgf:
            print("writing MGF file {}_predictions.mgf...".format(output_filename))
            write_mgf(all_preds, peprec=data, output_filename=output_filename)

        msp = False  # Set to True to write spectra as MSP file
        if msp:
            print("writing MSP file {}_predictions.msp...".format(output_filename))
            write_msp(all_preds, data, output_filename=output_filename)

        if not return_results:
            sys.stdout.write("writing file {}_predictions.csv...\n".format(output_filename))
            all_preds.to_csv("{}_predictions.csv".format(output_filename), index=False)
            sys.stdout.write("done!\n")
        else:
            return all_preds


def main():
    print_logo()
    pep_file, spec_file, vector_file, config_file, num_cpu, tableau = argument_parser()
    params = load_configfile(config_file)
    run(pep_file, spec_file=spec_file, vector_file=vector_file, params=params, num_cpu=num_cpu, tableau=tableau)


if __name__ == "__main__":
    main()<|MERGE_RESOLUTION|>--- conflicted
+++ resolved
@@ -245,28 +245,15 @@
                     for mi, mp in enumerate(msms):
                         if (mp >= 125) & (mp <= 132):
                             peaks[mi] = 0
-<<<<<<< HEAD
-
-=======
-            
->>>>>>> 5e8e6090
                 #remove percursor peak
                 #for mi, mp in enumerate(msms):
                 #   if (mp >= pepmass-0.02) & (mp <= pepmass+0.02):
                 #       peaks[mi] = 0
-<<<<<<< HEAD
 
                 # normalize and convert MS2 peaks
                 msms = np.array(msms, dtype=np.float32)
                 debug = False #SD: had to change this...
                 #3M
-=======
-                
-                # normalize and convert MS2 peaks
-                msms = np.array(msms, dtype=np.float32)
-
-                debug = False
->>>>>>> 5e8e6090
                 tic = np.sum(peaks)
                 if not debug:
                     peaks = peaks / tic
@@ -293,11 +280,6 @@
                     #if ss == 0:
                     #   print("%s %i %i"%(title,ss,2*len(targets[0])))
                     #   dd
-<<<<<<< HEAD
-
-=======
-                            
->>>>>>> 5e8e6090
                     #3M
                     #targets = (np.array(targets[:2])/np.max(np.array(targets[:2]))) #SD: max norm should work better!!
                     psmids.extend([title]*(len(targets[0])))
@@ -318,7 +300,6 @@
                                 dtargets[i] = [t]
                             else:
                                 dtargets[i] = [t[::-1]]
-<<<<<<< HEAD
                 elif tableau:
                     numby = 0
                     numall = 0
@@ -362,56 +343,10 @@
                                     numall += 1
                                     explainedall += (2 ** targets[it]) - 0.001
                                 ft.write("%s;%f;%f;%s;%i;%i;1\n"%(title, mzs[it], (2 ** targets[it]) / maxt, lion, cion, ionnumber))
-=======
-                elif tableau == True:     
-                    numby = 0
-                    numall = 0
-                    explainedby = 0
-                    explainedall = 0      
-                    ts = []
-                    ps = []
-                    predictions = ms2pip_pyx.get_predictions(peptide, modpeptide, charge, model_id, peaks_version)
-                    for m,p in zip(msms,peaks):
-                        ft.write("%s;%f;%f;;;0\n"%(title,m,2**p))
-                    # get targets
-                    mzs,targets = ms2pip_pyx.get_targets_all(modpeptide, msms, peaks, float(fragerror), "all")
-                    #get mean by intensity values to normalize!; WRONG !!!!!!!!!!!!!!!!!!!!!!!!!!!!!!!!!!!!!!!!!!!!!!!!!!!!!!!!!!!!!!!!!!!!!!!!!!!!!!!!!!!!!!!!!!!!!!!!!!!!!
-                    maxt = 0.
-                    maxp = 0.
-                    it = 0
-                    for cion in [1,2]:
-                        for ionnumber in range(len(modpeptide)-3):
-                            for lion in ['a','b-h2o','b-nh3','b','c']:
-                                if (lion == "b") & (cion == 1):
-                                    if maxt < (2**targets[it])-0.001:
-                                        maxt = (2**targets[it])-0.001
-                                    if maxp < (2**predictions[0][ionnumber])-0.001:
-                                        maxp = (2**predictions[0][ionnumber])-0.001
-                                it += 1
-                    for cion in [1,2]:
-                        for ionnumber in range(len(modpeptide)-3):
-                            for lion in ['y-h2o','z','y','x']:
-                                if (lion == "y") & (cion == 1):
-                                    if maxt < (2**targets[it])-0.001:
-                                        maxt = (2**targets[it])-0.001
-                                    if maxp < (2**predictions[1][ionnumber])-0.001:
-                                        maxp = (2**predictions[1][ionnumber])-0.001
-                                it += 1
-                    #b
-                    it = 0
-                    for cion in [1,2]:
-                        for ionnumber in range(len(modpeptide)-3):
-                            for lion in ['a','b-h2o','b-nh3','b','c']:
-                                if mzs[it] > 0:
-                                    numall+=1
-                                    explainedall += (2**targets[it])-0.001
-                                ft.write("%s;%f;%f;%s;%i;%i;1\n"%(title,mzs[it],(2**targets[it])/maxt,lion,cion,ionnumber))    
->>>>>>> 5e8e6090
                                 if (lion == "b") & (cion == 1):
                                     ts.append(targets[it])
                                     ps.append(predictions[0][ionnumber])
                                     if mzs[it] > 0:
-<<<<<<< HEAD
                                         numby += 1
                                         explainedby += (2 ** targets[it]) - 0.001
                                     ft.write("%s;%f;%f;%s;%i;%i;2\n"%(title, mzs[it], (2 ** (predictions[0][ionnumber])) / maxp, lion, cion, ionnumber))
@@ -424,25 +359,10 @@
                                     numall += 1
                                     explainedall += (2 ** targets[it]) - 0.001
                                 ft.write("%s;%f;%f;%s;%i;%i;1\n"%(title, mzs[it], (2 ** targets[it]) / maxt, lion, cion, ionnumber))
-=======
-                                        numby+=1
-                                        explainedby += (2**targets[it])-0.001
-                                    ft.write("%s;%f;%f;%s;%i;%i;2\n"%(title,mzs[it],(2**(predictions[0][ionnumber]))/maxp,lion,cion,ionnumber))    
-                                it+=1                           
-                    #y
-                    for cion in [1,2]:
-                        for ionnumber in range(len(modpeptide)-3):
-                            for lion in ['y-h2o','z','y','x']:
-                                if mzs[it] > 0:
-                                    numall+=1
-                                    explainedall += (2**targets[it])-0.001
-                                ft.write("%s;%f;%f;%s;%i;%i;1\n"%(title,mzs[it],(2**targets[it])/maxt,lion,cion,ionnumber))    
->>>>>>> 5e8e6090
                                 if (lion == "y") & (cion == 1):
                                     ts.append(targets[it])
                                     ps.append(predictions[1][ionnumber])
                                     if mzs[it] > 0:
-<<<<<<< HEAD
                                         numby += 1
                                         explainedby += (2 ** targets[it]) - 0.001
                                     ft.write("%s;%f;%f;%s;%i;%i;2\n"%(title, mzs[it], (2 ** (predictions[1][ionnumber])) / maxp, lion, cion, ionnumber))
@@ -452,17 +372,6 @@
                     # get targets
                     targets = ms2pip_pyx.get_targets(modpeptide, msms, peaks, float(fragerror), peaks_version)
 
-=======
-                                        numby+=1
-                                        explainedby += (2**targets[it])-0.001
-                                    ft.write("%s;%f;%f;%s;%i;%i;2\n"%(title,mzs[it],(2**(predictions[1][ionnumber]))/maxp,lion,cion,ionnumber))   
-                                it+=1        
-                    ft2.write("%s;%i;%i;%f;%f;%i;%i;%f;%f;%f;%f\n"%(title,len(modpeptide)-2,len(msms),tic,pearsonr(ts,ps)[0],numby,numall,explainedby,explainedall,float(numby)/(2*(len(peptide)-3)),float(numall)/(18*(len(peptide)-3))))                  
-                else:
-                    # get targets
-                    targets = ms2pip_pyx.get_targets(modpeptide, msms, peaks, float(fragerror), peaks_version)
-                                        
->>>>>>> 5e8e6090
                     #3M
                     #targets = (np.array(targets[:2])/np.max(np.array(targets[:2]))) #SD: max norm should work better!!
 
@@ -1088,7 +997,6 @@
             correlations.to_csv("{}_correlations.csv".format(output_filename), index=True)
             #sys.stdout.write("median correlations: \n")
             #sys.stdout.write("{}\n".format(correlations.groupby('ion')['pearsonr'].median()))
-
             sys.stdout.write("done! \n")
 
     # Only get the predictions
