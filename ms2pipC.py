--- conflicted
+++ resolved
@@ -248,13 +248,9 @@
                 
                 # normalize and convert MS2 peaks
                 msms = np.array(msms, dtype=np.float32)
-<<<<<<< HEAD
-                debug = False #SD: had to change this...
-                #3M
+
+                debug = False
                 tic = np.sum(peaks)
-=======
-                debug = False
->>>>>>> fcd8f752
                 if not debug:
                     peaks = peaks / tic
                     peaks = np.log2(np.array(peaks) + 0.001)
