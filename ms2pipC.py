#!/usr/bin/env python
# Native library
import sys
import argparse
import multiprocessing
from random import shuffle
import tempfile
from scipy.stats import pearsonr

# Third party
import numpy as np
import pandas as pd
from scipy.stats import pearsonr

# From project
from app.ms2pip_c.ms2pip_tools.spectrum_output import write_mgf, write_msp
import app.ms2pip_c.cython_modules.ms2pip_pyx as ms2pip_pyx


# Models and their properties
# id is passed to get_predictions to select model
# ion_types is required to write the ion types in the headers of the result files
# features_version is required to select the features version
MODELS = {
    'CID': {'id': 0, 'ion_types': ['B', 'Y'], 'peaks_version': 'general', 'features_version': 'normal'},
    'HCD': {'id': 1, 'ion_types': ['B', 'Y'], 'peaks_version': 'general', 'features_version': 'normal'},
    'TTOF5600': {'id': 2, 'ion_types': ['B', 'Y'], 'peaks_version': 'general', 'features_version': 'normal'},
    'TMT': {'id': 3, 'ion_types': ['B', 'Y'], 'peaks_version': 'general', 'features_version': 'normal'},
    'iTRAQ': {'id': 4, 'ion_types': ['B', 'Y'], 'peaks_version': 'general', 'features_version': 'normal'},
    'iTRAQphospho': {'id': 5, 'ion_types': ['B', 'Y'], 'peaks_version': 'general', 'features_version': 'normal'},
    #ETD': {'id': 6, 'ion_types': ['B', 'Y', 'C', 'Z'], 'peaks_version': 'etd', 'features_version': 'normal'},
    'HCDch2': {'id': 7, 'ion_types': ['B', 'Y', 'B2', 'Y2'], 'peaks_version': 'ch2', 'features_version': 'normal'},
    'CIDch2': {'id': 8, 'ion_types': ['B', 'Y', 'B2', 'Y2'], 'peaks_version': 'ch2', 'features_version': 'normal'},
}

# Create A_MAP:
# A_MAP converts the peptide amino acids to integers, note how "L" is removed
AMINOS = [
    "A", "C", "D", "E", "F", "G", "H", "I", "K", "M",
    "N", "P", "Q", "R", "S", "T", "V", "W", "Y"
]
MASSES = [
    71.037114, 103.00919, 115.026943, 129.042593, 147.068414,
    57.021464, 137.058912, 113.084064, 128.094963, 131.040485,
    114.042927, 97.052764, 128.058578, 156.101111, 87.032028,
    101.047679, 99.068414, 186.079313, 163.063329,
    # 147.0354  # iTRAQ fixed N-term modification (gets written to amino acid masses file)
]
A_MAP = {a: i for i, a in enumerate(AMINOS)}


def process_peptides(worker_num, data, afile, modfile, modfile2, PTMmap, model):
    """
    Function for each worker to process a list of peptides. The models are
    chosen based on model. PTMmap, Ntermmap and Ctermmap determine the
    modifications applied to each peptide sequence. Returns the predicted
    spectra for all the peptides.
    """

    ms2pip_pyx.ms2pip_init(bytearray(afile.encode()), bytearray(modfile.encode()), bytearray(modfile2.encode()))

    pcount = 0

    # Prepare output variables
    mz_buf = []
    prediction_buf = []
    peplen_buf = []
    charge_buf = []
    pepid_buf = []

    # transform pandas dataframe into dictionary for easy access
    specdict = data[["spec_id", "peptide", "modifications", "charge"]].set_index("spec_id").to_dict()
    pepids = data['spec_id'].tolist()
    peptides = specdict["peptide"]
    modifications = specdict["modifications"]
    charges = specdict["charge"]
    del specdict

    for pepid in pepids:
        peptide = peptides[pepid]
        peptide = peptide.replace("L", "I")
        mods = modifications[pepid]

        # Peptides longer then 101 lead to "Segmentation fault (core dumped)"
        if len(peptide) > 100:
            continue

        # convert peptide string to integer list to speed up C code
        peptide = np.array([0] + [A_MAP[x] for x in peptide] + [0], dtype=np.uint16)

        modpeptide = apply_mods(peptide, mods, PTMmap)
        if type(modpeptide) == str:
            if modpeptide == "Unknown modification":
                continue

        pepid_buf.append(pepid)
        peplen = len(peptide) -2
        peplen_buf.append(peplen)

        ch = charges[pepid]
        charge_buf.append(ch)

        model_id = MODELS[model]['id']
        peaks_version = MODELS[model]['peaks_version']

        # get ion mzs
        mzs = ms2pip_pyx.get_mzs(modpeptide, peaks_version)
        mz_buf.append([np.array(m, dtype=np.float32) for m in mzs])

        # Predict the b- and y-ion intensities from the peptide
        # For C-term ion types (y, y++, z), flip the order of predictions,
        # because get_predictions follows order from vector file
        # enumerate works for variable number (and all) ion types
        predictions = ms2pipfeatures_pyx.get_predictions(peptide, modpeptide, ch)
        prediction_buf.append(np.array(predictions, dtype=np.float32))

        pcount += 1
        if (pcount % 500) == 0:
            sys.stdout.write("(%i)%i "%(worker_num, pcount))
            sys.stdout.flush()

    return mz_buf, prediction_buf, peplen_buf, charge_buf, pepid_buf


def process_spectra(worker_num, spec_file, vector_file, data, afile, modfile, modfile2, PTMmap, model, fragerror, tableau):
    """
    Function for each worker to process a list of spectra. Each peptide's
    sequence is extracted from the mgf file. Then models are chosen based on
    model. PTMmap, Ntermmap and Ctermmap determine the modifications
    applied to each peptide sequence and the spectrum is predicted. Then either
    the feature vectors are returned, or a DataFrame with the predicted and
    empirical intensities.
    """

    ms2pip_pyx.ms2pip_init(bytearray(afile.encode()), bytearray(modfile.encode()), bytearray(modfile2.encode()))

    # transform pandas datastructure into dictionary for easy access
    if "ce" in data.columns:
        specdict = data[["spec_id", "peptide", "modifications","ce"]].set_index("spec_id").to_dict()
        ces = specdict["ce"]
    else:
        specdict = data[["spec_id", "peptide", "modifications"]].set_index("spec_id").to_dict()
    peptides = specdict["peptide"]
    modifications = specdict["modifications"]

    # cols contains the names of the computed features
    cols_n = get_feature_names_new()
    #cols_n = get_feature_names_catboost()

    #for ti,tt in enumerate(names):
    #   print("%i %s"%(ti+1,tt))

    #SD
    # dresults = []
    dvectors = []
    dtargets = dict()
    psmids = []

    mz_buf = []
    target_buf = []
    prediction_buf = []
    peplen_buf = []
    charge_buf = []
    pepid_buf = []

    if tableau == True:
        ft = open("ms2pip_tableau.%i"%worker_num,"w")
        ft2 = open("stats_tableau.%i"%worker_num,"w")

    title = ""
    charge = 0
    msms = []
    peaks = []
    pepmass = 0
    f = open(spec_file)
    skip = False
    pcount = 0
    while 1:
        rows = f.readlines(50000)
        if not rows:
            break
        for row in rows:
            row = row.rstrip()
            if row == "":
                continue
            if skip:
                if row[0] == "B":
                    if row[:10] == "BEGIN IONS":
                        skip = False
                else:
                    continue
            if row == "":
                continue
            if row[0] == "T":
                if row[:5] == "TITLE":
                    title = row[6:]
                    if title not in peptides:
                        skip = True
                        continue
            elif row[0].isdigit():
                tmp = row.split()
                msms.append(float(tmp[0]))
                peaks.append(float(tmp[1]))
            elif row[0] == "B":
                if row[:10] == "BEGIN IONS":
                    msms = []
                    peaks = []
            elif row[0] == "C":
                if row[:6] == "CHARGE":
                    charge = int(row[7:9].replace("+", ""))
            elif row[0] == "P":
                if row[:7] == "PEPMASS":
                    pepmass = float(row.split("=")[1].split(" ")[0])
            elif row[:8] == "END IONS":
                # process current spectrum
                if title not in peptides:
                    continue

                #if title != "d.26625.26625.2.dta": continue

                peptide = peptides[title]
                peptide = peptide.replace("L", "I")
                mods = modifications[title]
                #SD
                if "mut" in mods:
                    continue

                # Peptides longer then 101 lead to "Segmentation fault (core dumped)"
                if len(peptide) > 100:
                    continue

                # convert peptide string to integer list to speed up C code
                peptide = np.array([0] + [A_MAP[x] for x in peptide] + [0], dtype=np.uint16)

                modpeptide = apply_mods(peptide, mods, PTMmap)
                #print(modpeptide)
                if type(modpeptide) == str:
                    if modpeptide == "Unknown modification":
                        continue

                # remove reporter ions
                if 'iTRAQ' in model:
                    for mi, mp in enumerate(msms):
                        if (mp >= 113) & (mp <= 118):
                            peaks[mi] = 0

                # TMT6plex: 126.1277, 127.1311, 128.1344, 129.1378, 130.1411, 131.1382
                if 'TMT' in model:
                    for mi, mp in enumerate(msms):
                        if (mp >= 125) & (mp <= 132):
                            peaks[mi] = 0
                #remove percursor peak
                #for mi, mp in enumerate(msms):
                #   if (mp >= pepmass-0.02) & (mp <= pepmass+0.02):
                #       peaks[mi] = 0

                # normalize and convert MS2 peaks
                msms = np.array(msms, dtype=np.float32)
                debug = False #SD: had to change this...
                #3M
                tic = np.sum(peaks)
                if not debug:
                    peaks = peaks / tic
                    peaks = np.log2(np.array(peaks) + 0.001)
                peaks = np.array(peaks)
                peaks = peaks.astype(np.float32)

                model_id = MODELS[model]['id']
                peaks_version = MODELS[model]['peaks_version']


                if vector_file:
<<<<<<< HEAD
                    colen = 0
                    if "ce" in data.columns:                        
                        try:
                            colen = int(float(ces[title]))
                        except:
                            continue
                        #if ces[title]==30.0: colen = 1
                        #if ces[title]==35.0: colen = 2
=======
                    # get targets
                    targets = ms2pip_pyx.get_targets(modpeptide, msms, peaks, float(fragerror), peaks_version)
                    #print(targets[:2])
                    #print(targets)
                    #ss = 0
                    #for v in targets[0]:
                    #   if v != 0:
                    #       ss +=1
                    #for v in targets[1]:
                    #   if v != 0:
                    #       ss +=1
                    #if ss == 0:
                    #   print("%s %i %i"%(title,ss,2*len(targets[0])))
                    #   dd
                    #3M
                    #targets = (np.array(targets[:2])/np.max(np.array(targets[:2]))) #SD: max norm should work better!!
>>>>>>> ae562841
                    psmids.extend([title]*(len(targets[0])))
                    dvectors.append(np.array(ms2pip_pyx.get_vector(peptide, modpeptide, charge, colen), dtype=np.uint16)) #SD: added collision energy

                    # Collecting targets to dict; works for variable number of ion types
                    # For C-term ion types (y, y++, z), flip the order of targets,
                    # for correct order in vectors DataFrame
                    for i, t in enumerate(targets):
                        if i in dtargets.keys():
                            if i % 2 == 0:
                                dtargets[i].extend(t)
                            else:
                                dtargets[i].extend(t[::-1])
                        else:
                            if i % 2 == 0:
                                dtargets[i] = [t]
                            else:
                                dtargets[i] = [t[::-1]]
                elif tableau:
                    numby = 0
                    numall = 0
                    explainedby = 0
                    explainedall = 0
                    ts = []
                    ps = []
                    predictions = ms2pip_pyx.get_predictions(peptide, modpeptide, charge, model_id, peaks_version)
                    for m, p in zip(msms,peaks):
                        ft.write("%s;%f;%f;;;0\n"%(title, m, 2**p))
                    # get targets
                    mzs, targets = ms2pip_pyx.get_targets_all(modpeptide, msms, peaks, float(fragerror), "all")
                    # get mean by intensity values to normalize!; WRONG !!!
                    maxt = 0.
                    maxp = 0.
                    it = 0
                    for cion in [1, 2]:
                        for ionnumber in range(len(modpeptide) - 3):
                            for lion in ['a', 'b-h2o', 'b-nh3', 'b', 'c']:
                                if (lion == "b") & (cion == 1):
                                    if maxt < (2 ** targets[it]) - 0.001:
                                        maxt = (2 ** targets[it]) - 0.001
                                    if maxp < (2 ** predictions[0][ionnumber]) - 0.001:
                                        maxp = (2 ** predictions[0][ionnumber]) - 0.001
                                it += 1
                    for cion in [1, 2]:
                        for ionnumber in range(len(modpeptide) - 3):
                            for lion in ['y-h2o', 'z', 'y', 'x']:
                                if (lion == "y") & (cion == 1):
                                    if maxt < (2 ** targets[it]) - 0.001:
                                        maxt = (2 ** targets[it]) - 0.001
                                    if maxp < (2 ** predictions[1][ionnumber]) - 0.001:
                                        maxp = (2 ** predictions[1][ionnumber]) - 0.001
                                it += 1
                    #b
                    it = 0
                    for cion in [1, 2]:
                        for ionnumber in range(len(modpeptide)-3):
                            for lion in ['a', 'b-h2o', 'b-nh3', 'b', 'c']:
                                if mzs[it] > 0:
                                    numall += 1
                                    explainedall += (2 ** targets[it]) - 0.001
                                ft.write("%s;%f;%f;%s;%i;%i;1\n"%(title, mzs[it], (2 ** targets[it]) / maxt, lion, cion, ionnumber))
                                if (lion == "b") & (cion == 1):
                                    ts.append(targets[it])
                                    ps.append(predictions[0][ionnumber])
                                    if mzs[it] > 0:
                                        numby += 1
                                        explainedby += (2 ** targets[it]) - 0.001
                                    ft.write("%s;%f;%f;%s;%i;%i;2\n"%(title, mzs[it], (2 ** (predictions[0][ionnumber])) / maxp, lion, cion, ionnumber))
                                it += 1
                    #y
                    for cion in [1, 2]:
                        for ionnumber in range(len(modpeptide) - 3):
                            for lion in ['y-h2o', 'z', 'y', 'x']:
                                if mzs[it] > 0:
                                    numall += 1
                                    explainedall += (2 ** targets[it]) - 0.001
                                ft.write("%s;%f;%f;%s;%i;%i;1\n"%(title, mzs[it], (2 ** targets[it]) / maxt, lion, cion, ionnumber))
                                if (lion == "y") & (cion == 1):
                                    ts.append(targets[it])
                                    ps.append(predictions[1][ionnumber])
                                    if mzs[it] > 0:
                                        numby += 1
                                        explainedby += (2 ** targets[it]) - 0.001
                                    ft.write("%s;%f;%f;%s;%i;%i;2\n"%(title, mzs[it], (2 ** (predictions[1][ionnumber])) / maxp, lion, cion, ionnumber))
                                it+=1
                    ft2.write("%s;%i;%i;%f;%f;%i;%i;%f;%f;%f;%f\n"%(title, len(modpeptide) - 2, len(msms), tic, pearsonr(ts,ps)[0], numby, numall, explainedby, explainedall, float(numby) / (2 * (len(peptide) - 3)), float(numall)/(18 * (len(peptide) - 3))))
                else:
                    # get targets
                    targets = ms2pip_pyx.get_targets(modpeptide, msms, peaks, float(fragerror), peaks_version)

                    #3M
                    #targets = (np.array(targets[:2])/np.max(np.array(targets[:2]))) #SD: max norm should work better!!

                    # Predict the b- and y-ion intensities from the peptide
                    pepid_buf.append(title)
                    peplen_buf.append(len(peptide) - 2)
                    charge_buf.append(charge)

                    # get/append ion mzs, targets and predictions
                    mzs = ms2pip_pyx.get_mzs(modpeptide, peaks_version)
                    mz_buf.append([np.array(m, dtype=np.float32) for m in mzs])

                    target_buf.append([np.array(t, dtype=np.float32) for t in targets])

                    predictions = ms2pip_pyx.get_predictions(peptide, modpeptide, charge, model_id, peaks_version)
                    #print(predictions)
                    prediction_buf.append([np.array(p, dtype=np.float32) for p in predictions])

                pcount += 1
                if (pcount % 500) == 0:
                    sys.stdout.write("(%i)%i "%(worker_num, pcount))
                    sys.stdout.flush()

    f.close()
    if tableau == True:
        ft.close()
        ft2.close()

    if vector_file:
        # If num_cpu > number of spectra, dvectors can be empty
        if dvectors:
            # Temporary: until new features are incorporated into other models
            # Concatenating dvectors into a 2D ndarray before making DataFrame saves lots of memory!
            if model in ['HCD', 'HCDch2', 'HCDTMT']:
                dvectors = np.concatenate(dvectors)
                df = pd.DataFrame(dvectors, columns=cols_n, dtype=np.uint16, copy=False)
            else:
                if len(dvectors) > 1:
                    dvectors = np.concatenate(dvectors)
                df = pd.DataFrame(dvectors, dtype=np.uint16, copy=False)
                df.columns = df.columns.astype(str)
        else:
            df = pd.DataFrame()
        return psmids, df, dtargets

    return mz_buf, prediction_buf, target_buf, peplen_buf, charge_buf, pepid_buf


def get_feature_names():
    """
    feature names for the fixed peptide length feature vectors
    """
    aminos = ["A", "C", "D", "E", "F", "G", "H", "I", "K",
              "M", "N", "P", "Q", "R", "S", "T", "V", "W", "Y"]
    names = []
    for a in aminos:
        names.append("Ib_" + a)
    names.append("sumIbaG")
    names.append("meanIbwikiG")
    names.append("sumIywaG")
    names.append("meanIywikiG")

    names += ["pmz", "peplen", "ionnumber", "ionnumber_rel"]

    for c in ["aG", "wikiG", "mz", "bas", "heli", "hydro", "pI"]:
        names.append("sum_" + c)

    for c in ["mz", "bas", "heli", "hydro", "pI"]:
        names.append("mean_" + c)

    for c in ["max_{}", "min_{}", "max{}_b", "min{}_b", "max{}_y", "min{}_y"]:
        for b in ["bas", "heli", "hydro", "pI"]:
            names.append(c.format(b))

    names.append("mz_ion")
    names.append("mz_ion_other")
    names.append("mean_mz_ion")
    names.append("mean_mz_ion_other")

    for c in ["bas", "heli", "hydro", "pI"]:
        names.append("{}_ion".format(c))
        names.append("{}_ion_other".format(c))
        names.append("{}_ion_minus_ion_other".format(c))
        #names.append("mean_{}_ion".format(c))
        #names.append("mean_{}_ion_other".format(c))

    for c in ["plus_cleave{}", "times_cleave{}", "minus1_cleave{}", "minus2_cleave{}", "bsum{}", "ysum{}"]:
        for b in ["bas", "heli", "hydro", "pI"]:
            names.append(c.format(b))

    for pos in ["0", "1", "-2", "-1"]:
        for c in ["mz", "bas", "heli", "hydro", "pI", "wikiG", "P", "D", "E", "K", "R"]:
            names.append("loc_" + pos + "_" + c)

    for pos in ["i", "i+1"]:
        for c in ["wikiG", "P", "D", "E", "K", "R"]:
            names.append("loc_" + pos + "_" + c)

    for c in ["bas", "heli", "hydro", "pI", "mz"]:
        for pos in ["i", "i-1", "i+1", "i+2"]:
            names.append("loc_" + pos + "_" + c)

    names.append("charge")

    return names


def get_feature_names_catboost():
    num_props = 4
    names = ["amino_first", "amino_last", "amino_lcleave", "amino_rcleave", "peplen", "charge"]
    for t in range(5):
        names.append("charge"+str(t))
    for t in range(num_props):
        names.append("qmin_%i"%t)
        names.append("q1_%i"%t)
        names.append("q2_%i"%t)
        names.append("q3_%i"%t)
        names.append("qmax_%i"%t)
    names.append("len_n")
    names.append("len_c")

    for a in ['A', 'C', 'D', 'E', 'F', 'G', 'H', 'I', 'K', 'M',
              'N', 'P', 'Q', 'R', 'S', 'T', 'V', 'W', 'Y']:
        names.append("I_n_%s"%a)
        names.append("I_c_%s"%a)

    for t in range(num_props):
        for pos in ["p0", "pend", "pi-1", "pi", "pi+1", "pi+2"]:
            names.append("prop_%i_%s"%(t, pos))
        names.append("sum_%i_n"%t)
        names.append("q0_%i_n"%t)
        names.append("q1_%i_n"%t)
        names.append("q2_%i_n"%t)
        names.append("q3_%i_n"%t)
        names.append("q4_%i_n"%t)
        names.append("sum_%i_c"%t)
        names.append("q0_%i_c"%t)
        names.append("q1_%i_c"%t)
        names.append("q2_%i_c"%t)
        names.append("q3_%i_c"%t)
        names.append("q4_%i_c"%t)

    return names

def get_feature_names_new():
    num_props = 5
    names = ["peplen", "charge"]
    for t in range(5):
        names.append("charge"+str(t))
    for t in range(num_props):
        names.append("qmin_%i"%t)
        names.append("q1_%i"%t)
        names.append("q2_%i"%t)
        names.append("q3_%i"%t)
        names.append("qmax_%i"%t)
    names.append("len_n")
    names.append("len_c")

    for a in ['A', 'C', 'D', 'E', 'F', 'G', 'H', 'I', 'K', 'M',
              'N', 'P', 'Q', 'R', 'S', 'T', 'V', 'W', 'Y']:
        names.append("I_n_%s"%a)
        names.append("I_c_%s"%a)

    for t in range(num_props):
        for pos in ["p0", "pend", "pi-1", "pi", "pi+1", "pi+2"]:
            names.append("prop_%i_%s"%(t, pos))
        names.append("sum_%i_n"%t)
        names.append("q0_%i_n"%t)
        names.append("q1_%i_n"%t)
        names.append("q2_%i_n"%t)
        names.append("q3_%i_n"%t)
        names.append("q4_%i_n"%t)
        names.append("sum_%i_c"%t)
        names.append("q0_%i_c"%t)
        names.append("q1_%i_c"%t)
        names.append("q2_%i_c"%t)
        names.append("q3_%i_c"%t)
        names.append("q4_%i_c"%t)
        
    names.append("ce")  

    return names



def get_feature_names_small(ionnumber):
    """
    feature names for the fixed peptide length feature vectors
    """
    names = []
    names += ["pmz", "peplen"]

    for c in ["bas", "heli", "hydro", "pI"]:
        names.append("sum_" + c)

    for c in ["mz", "bas", "heli", "hydro", "pI"]:
        names.append("mean_" + c)

    names.append("mz_ion")
    names.append("mz_ion_other")
    names.append("mean_mz_ion")
    names.append("mean_mz_ion_other")

    for c in ["bas", "heli", "hydro", "pI"]:
        names.append("{}_ion".format(c))
        names.append("{}_ion_other".format(c))

    names.append("endK")
    names.append("endR")
    names.append("nextP")
    names.append("nextK")
    names.append("nextR")

    for c in ["bas", "heli", "hydro", "pI", "mz"]:
        for pos in ["i", "i-1", "i+1", "i+2"]:
            names.append("loc_" + pos + "_" + c)

    names.append("charge")

    for i in range(ionnumber):
        for c in ["bas", "heli", "hydro", "pI", "mz"]:
            names.append("P_%i_%s"%(i, c))
        names.append("P_%i_P"%i)
        names.append("P_%i_K"%i)
        names.append("P_%i_R"%i)

    return names


def get_feature_names_chem(peplen):
    """
    feature names for the fixed peptide length feature vectors
    """

    names = []
    names += ["pmz", "peplen", "ionnumber", "ionnumber_rel", "mean_mz"]

    for c in ["mean_{}", "max_{}", "min_{}", "max{}_b", "min{}_b", "max{}_y", "min{}_y"]:
        for b in ["bas", "heli", "hydro", "pI"]:
            names.append(c.format(b))

    for c in ["mz", "bas", "heli", "hydro", "pI"]:
        names.append("{}_ion".format(c))
        names.append("{}_ion_other".format(c))
        names.append("mean_{}_ion".format(c))
        names.append("mean_{}_ion_other".format(c))

    for c in ["plus_cleave{}", "times_cleave{}", "minus1_cleave{}", "minus2_cleave{}", "bsum{}", "ysum{}"]:
        for b in ["bas", "heli", "hydro", "pI"]:
            names.append(c.format(b))

    for i in range(peplen):
        for c in ["mz", "bas", "heli", "hydro", "pI"]:
            names.append("fix_" + c + "_" + str(i))

    names.append("charge")

    return names


def scan_spectrum_file(filename):
    """
    go over mgf file and return list with all spectrum titles
    """
    titles = []
    f = open(filename)
    while 1:
        rows = f.readlines(10000)
        if not rows:
            break
        for row in rows:
            if row[0] == "T":
                if row[:5] == "TITLE":
                    titles.append(row.rstrip()[6:])#.replace(" ", "") # unnecessary? creates issues when PEPREC spec_id has spaces
    f.close()
    return titles


def prepare_titles(titles, num_cpu):
    """
    Take a list and return a list containing num_cpu smaller lists with the
    spectrum titles/peptides that will be split across the workers
    """
    # titles might be ordered from small to large peptides,
    # shuffling improves parallel speeds
    shuffle(titles)

    split_titles = [titles[i * len(titles) // num_cpu: (i + 1) * len(titles) // num_cpu] for i in range(num_cpu)]
    sys.stdout.write("{} spectra (~{:.0f} per cpu)\n".format(len(titles), np.mean([len(a) for a in split_titles])))

    return split_titles


def apply_mods(peptide, mods, PTMmap):
    """
    Takes a peptide sequence and a set of modifications. Returns the modified
    version of the peptide sequence, c- and n-term modifications. This modified
    version are hard coded in ms2pipfeatures_c.c for now.
    """
    modpeptide = np.array(peptide[:], dtype=np.uint16)

    if mods != "-":
        l = mods.split("|")
        for i in range(0, len(l), 2):
            tl = l[i + 1]
            if tl in PTMmap:
                modpeptide[int(l[i])] = PTMmap[tl]
            else:
                sys.stderr.write("Unknown modification: {}\n".format(tl))
                return "Unknown modification"

    return modpeptide


def load_configfile(filepath):
    params = {}
    params['ptm'] = []
    params['sptm'] = []
    params['gptm'] = []
    with open(filepath) as f:
        for line in f:
            line = line.strip()
            if not line or line[0] == '#':
                continue
            (par, val) = line.split('=')
            if par == "ptm":
                params["ptm"].append(val)
            elif par == "sptm":
                params["sptm"].append(val)
            elif par == "gptm":
                params["gptm"].append(val)
            else:
                params[par] = val
    return params


def generate_modifications_file(params, MASSES, A_MAP):
    PTMmap = {}

    ptmnum = 38  # Omega compatibility (mutations)
    spbuffer = []
    for v in params["sptm"]:
        l = v.split(',')
        tmpf = float(l[1])
        if l[2] == 'opt':
            if l[3] == "N-term":
                spbuffer.append([tmpf, -1, ptmnum])
                PTMmap[l[0]] = ptmnum
                ptmnum += 1
                continue
            if l[3] == "C-term":
                spbuffer.append([tmpf, -2, ptmnum])
                PTMmap[l[0]] = ptmnum
                ptmnum += 1
                continue
            if not l[3] in A_MAP:
                continue
            spbuffer.append([tmpf, A_MAP[l[3]], ptmnum])
            PTMmap[l[0]] = ptmnum
            ptmnum += 1
    pbuffer = []
    for v in params["ptm"]:
        l = v.split(',')
        tmpf = float(l[1])
        if l[2] == 'opt':
            if l[3] == "N-term":
                pbuffer.append([tmpf, -1, ptmnum])
                PTMmap[l[0].lower()] = ptmnum
                #PTMmap[l[0]] = ptmnum
                ptmnum += 1
                continue
            if l[3] == "C-term":
                pbuffer.append([tmpf, -2, ptmnum])
                PTMmap[l[0].lower()] = ptmnum
                #PTMmap[l[0]] = ptmnum
                ptmnum += 1
                continue
            if not l[3] in A_MAP:
                continue
            pbuffer.append([tmpf, A_MAP[l[3]], ptmnum])
            PTMmap[l[0].lower()] = ptmnum
            #print("%i %s"%(ptmnum,l[0]))
            #PTMmap[l[0]] = ptmnum
            ptmnum += 1

    f = tempfile.NamedTemporaryFile(delete=False, mode='wb')
    f.write(str.encode("{}\n".format(len(pbuffer))))
    for i, _ in enumerate(pbuffer):
        f.write(str.encode("{},1,{},{}\n".format(pbuffer[i][0], pbuffer[i][1], pbuffer[i][2])))
    f.close()

    f2 = tempfile.NamedTemporaryFile(delete=False, mode='wb')
    f2.write(str.encode("{}\n".format(len(spbuffer))))
    for i, _ in enumerate(spbuffer):
        f2.write(str.encode("{},1,{},{}\n".format(spbuffer[i][0], spbuffer[i][1], spbuffer[i][2])))
    f2.close()

    return f.name, f2.name, PTMmap


def peakcount(x):
    c = 0.
    for i in x:
        if i > -9.95:
            c += 1.
    return c / len(x)


def calc_correlations(df):
    correlations = df.groupby(['spec_id'])[['target', 'prediction']].corr().iloc[::2]['prediction']
    correlations.index = correlations.index.droplevel(3)
    correlations = correlations.to_frame().reset_index()
    correlations.columns = ['spec_id', 'pearsonr']
    return correlations


def argument_parser():
    parser = argparse.ArgumentParser()
    parser.add_argument("pep_file", metavar="<peptide file>",
                        help="list of peptides")
    parser.add_argument("-c", metavar="FILE", action="store", dest="config_file", default="config.txt",
                        help="config file (by default config.txt)")
    parser.add_argument("-s", metavar="FILE", action="store", dest="spec_file",
                        help=".mgf MS2 spectrum file (optional)")
    parser.add_argument("-w", metavar="FILE", action="store", dest="vector_file",
                        help="write feature vectors to FILE.{pkl,h5} (optional)")
    parser.add_argument("-m", metavar="INT", action="store", dest="num_cpu",
                        default="23", help="number of cpu's to use")
    parser.add_argument('-t', action='store_true', default=False, dest='tableau',
                    help='create Tableau Reader file')
    args = parser.parse_args()

    if not args.config_file:
        print("Please provide a configfile (-c)!")
        exit(1)

    return(args.pep_file, args.spec_file, args.vector_file, args.config_file, int(args.num_cpu), args.tableau)


def print_logo():
    logo = """
 _____ _____ ___ _____ _____ _____
|     |   __|_  |  _  |     |  _  |
| | | |__   |  _|   __|-   -|   __|
|_|_|_|_____|___|__|  |_____|__|

           """
    print(logo)
    print("by sven.degroeve@ugent.be\n")


def run(pep_file, spec_file=None, vector_file=None, config_file=None, num_cpu=23, params=None,
        output_filename=None, datasetname=None, return_results=False, limit=None, tableau=False):
    # datasetname is needed for Omega compatibility. This can be set to None if a config_file is provided

    # If not specified, get parameters from config_file
    if params is None:
        if config_file is None:
            if datasetname is None:
                print("No config file specified")
                exit(1)
        else:
            params = load_configfile(config_file)

    if 'model' in params:
        model = params["model"]
    elif 'frag_method' in params:
        model = params['frag_method']
    else:
        print("Please specify model in config file or parameters.")
        exit(1)
    fragerror = params["frag_error"]

    if model in MODELS.keys():
        print("using {} models".format(model))
    else:
        print("Unknown fragmentation method: {}".format(model))
        print("Should be one of the following methods: {}".format(MODELS.keys()))
        exit(1)

    if output_filename is None and not return_results:
        output_filename = '{}_{}'.format('.'.join(pep_file.split('.')[:-1]), model)

    # Create amino acid MASSES file
    # to be compatible with Omega
    # that might have fixed modifications
    f = tempfile.NamedTemporaryFile(delete=False)
    for m in MASSES:
        f.write(str.encode("{}\n".format(m)))
    f.write(str.encode("0\n"))
    f.close()
    afile = f.name

    # PTMs are loaded the same as in Omega
    # This allows me to use the same C init() function in bot ms2ip and Omega
    (modfile, modfile2, PTMmap) = generate_modifications_file(params, MASSES, A_MAP)
    print(modfile)
    print(modfile2)

    # read peptide information
    # the file contains the columns: spec_id, modifications, peptide and charge
    if type(pep_file) == str:
        with open(pep_file, 'rt') as f:
            line = f.readline()
            if line[:7] != 'spec_id':
                sys.stdout.write('PEPREC file should start with header column\n')
                exit(1)
            sep = line[7]
        data = pd.read_csv(pep_file,
                           sep=sep,
                           index_col=False,
                           dtype={"spec_id": str, "modifications": str},
                           nrows=limit)
    else:
        data = pep_file
    # for some reason the missing values are converted to float otherwise
    data = data.fillna("-")

    sys.stdout.write("starting workers...\n")
    myPool = multiprocessing.Pool(num_cpu)

    if spec_file:
        """
        When an mgf file is provided, MS2PIP either saves the feature vectors to
        train models with or writes a file with the predicted spectra next to
        the empirical one.
        """
        sys.stdout.write("scanning spectrum file... \n")
        titles = scan_spectrum_file(spec_file)
        split_titles = prepare_titles(titles, num_cpu)
        results = []

        for i in range(num_cpu):
            tmp = split_titles[i]
            """
            process_spectra(
                i,
                spec_file,
                vector_file,
                data[data["spec_id"].isin(tmp)],
                afile, modfile, modfile2, PTMmap, model, fragerror, tableau)
            """
            results.append(myPool.apply_async(process_spectra, args=(
                i,
                spec_file,
                vector_file,
                data[data["spec_id"].isin(tmp)],
                afile, modfile, modfile2, PTMmap, model, fragerror, tableau)))
            #"""
        myPool.close()
        myPool.join()

        sys.stdout.write("\nmerging results ")

        # Create vector file
        if vector_file:
            all_results = []
            for r in results:
                sys.stdout.write(".")
                psmids, df, dtargets = r.get()

                # dtargets is a dict, containing targets for every ion type (keys are int)
                for i, t in dtargets.items():
                    df["targets_{}".format(MODELS[model]['ion_types'][i])] = np.concatenate(t, axis=None)
                df["psmid"] = psmids

                all_results.append(df)

            # Only concat DataFrames with content (we get empty ones if more cpu's than peptides)
            all_results = pd.concat([df for df in all_results if len(df) != 0])

            sys.stdout.write("\nwriting vector file {}... \n".format(vector_file))
            # write result. write format depends on extension:
            ext = vector_file.split(".")[-1]
            if ext == "pkl":
                all_results.to_pickle(vector_file + ".pkl")
            elif ext == "csv":
                all_results.to_csv(vector_file)
            else:
                # "table" is a tag used to read back the .h5
                all_results.to_hdf(vector_file, "table")

        # Predict and compare with MGF file
        else:
            mz_bufs = []
            prediction_bufs = []
            target_bufs = []
            peplen_bufs = []
            charge_bufs = []
            pepid_bufs = []
            for r in results:
                mz_buf, prediction_buf, target_buf, peplen_buf, charge_buf, pepid_buf = r.get()
                mz_bufs.extend(mz_buf)
                prediction_bufs.extend(prediction_buf)
                target_bufs.extend(target_buf)
                peplen_bufs.extend(peplen_buf)
                charge_bufs.extend(charge_buf)
                pepid_bufs.extend(pepid_buf)

            # Reconstruct DataFrame
            num_ion_types = len(mz_bufs[0])
            ions = []
            ionnumbers = []
            charges = []
            pepids = []
            for pi, pl in enumerate(peplen_bufs):
                [ions.extend([ion_type] * (pl - 1)) for ion_type in MODELS[model]['ion_types']]
                ionnumbers.extend([x + 1 for x in range(pl - 1)] * num_ion_types)
                charges.extend([charge_bufs[pi]] * (num_ion_types * (pl - 1)))
                pepids.extend([pepid_bufs[pi]] * (num_ion_types * (pl - 1)))
            all_preds = pd.DataFrame()
            all_preds["spec_id"] = pepids
            all_preds["charge"] = charges
            all_preds["ion"] = ions
            all_preds["ionnumber"] = ionnumbers
            all_preds["mz"] = np.hstack(np.concatenate(mz_bufs, axis=None))
            all_preds["target"] = np.hstack(np.concatenate(target_bufs, axis=None))
            all_preds["prediction"] = np.hstack(np.concatenate(prediction_bufs, axis=None))

            sys.stdout.write("\nwriting file {}_pred_and_emp.csv...\n".format(output_filename))
            all_preds.to_csv("{}_pred_and_emp.csv".format(output_filename), index=False)

            sys.stdout.write('computing correlations...\n')
            correlations = calc_correlations(all_preds)
            correlations.to_csv("{}_correlations.csv".format(output_filename), index=True)
            #sys.stdout.write("median correlations: \n")
            #sys.stdout.write("{}\n".format(correlations.groupby('ion')['pearsonr'].median()))
            sys.stdout.write("done! \n")

    # Only get the predictions
    else:
        sys.stdout.write("scanning peptide file... ")

        titles = data.spec_id.tolist()
        split_titles = prepare_titles(titles, num_cpu)
        results = []

        for i in range(num_cpu):
            tmp = split_titles[i]
            """
            process_peptides(
                i,
                data[data.spec_id.isin(tmp)],
                afile, modfile, modfile2, PTMmap, model)
            """
            results.append(myPool.apply_async(process_peptides, args=(
                i,
                data[data.spec_id.isin(tmp)],
                afile, modfile, modfile2, PTMmap, model)))
            #"""
        myPool.close()
        myPool.join()

        sys.stdout.write("merging results...\n")

        mz_bufs = []
        prediction_bufs = []
        peplen_bufs = []
        charge_bufs = []
        pepid_bufs = []
        for r in results:
            mz_buf, prediction_buf, peplen_buf, charge_buf, pepid_buf = r.get()
            mz_bufs.extend(mz_buf)
            prediction_bufs.extend(prediction_buf)
            peplen_bufs.extend(peplen_buf)
            charge_bufs.extend(charge_buf)
            pepid_bufs.extend(pepid_buf)

        # Reconstruct DataFrame
        num_ion_types = len(MODELS[model]['ion_types'])

        ions = []
        ionnumbers = []
        charges = []
        pepids = []
        for pi, pl in enumerate(peplen_bufs):
            _ = [ions.extend([ion_type] * (pl - 1)) for ion_type in MODELS[model]['ion_types']]
            ionnumbers.extend([x + 1 for x in range(pl - 1)] * num_ion_types)
            charges.extend([charge_bufs[pi]] * (num_ion_types * (pl - 1)))
            pepids.extend([pepid_bufs[pi]] * (num_ion_types * (pl - 1)))
        all_preds = pd.DataFrame()
        all_preds["spec_id"] = pepids
        all_preds["charge"] = charges
        all_preds["ion"] = ions
        all_preds["ionnumber"] = ionnumbers
        all_preds["mz"] = np.hstack(np.concatenate(mz_bufs, axis=None))
        all_preds["prediction"] = np.hstack(np.concatenate(prediction_bufs, axis=None))


        mgf = False  # Set to True to write spectrum as MGF file
        if mgf:
            print("writing MGF file {}_predictions.mgf...".format(output_filename))
            write_mgf(all_preds, peprec=data, output_filename=output_filename)

        msp = False  # Set to True to write spectra as MSP file
        if msp:
            print("writing MSP file {}_predictions.msp...".format(output_filename))
            write_msp(all_preds, data, output_filename=output_filename)

        if not return_results:
            sys.stdout.write("writing file {}_predictions.csv...\n".format(output_filename))
            all_preds.to_csv("{}_predictions.csv".format(output_filename), index=False)
            sys.stdout.write("done!\n")
        else:
            return all_preds


def main():
    print_logo()
    pep_file, spec_file, vector_file, config_file, num_cpu, tableau = argument_parser()
    params = load_configfile(config_file)
    run(pep_file, spec_file=spec_file, vector_file=vector_file, params=params, num_cpu=num_cpu, tableau=tableau)


if __name__ == "__main__":
    main()<|MERGE_RESOLUTION|>--- conflicted
+++ resolved
@@ -270,7 +270,6 @@
 
 
                 if vector_file:
-<<<<<<< HEAD
                     colen = 0
                     if "ce" in data.columns:                        
                         try:
@@ -279,7 +278,6 @@
                             continue
                         #if ces[title]==30.0: colen = 1
                         #if ces[title]==35.0: colen = 2
-=======
                     # get targets
                     targets = ms2pip_pyx.get_targets(modpeptide, msms, peaks, float(fragerror), peaks_version)
                     #print(targets[:2])
@@ -296,7 +294,6 @@
                     #   dd
                     #3M
                     #targets = (np.array(targets[:2])/np.max(np.array(targets[:2]))) #SD: max norm should work better!!
->>>>>>> ae562841
                     psmids.extend([title]*(len(targets[0])))
                     dvectors.append(np.array(ms2pip_pyx.get_vector(peptide, modpeptide, charge, colen), dtype=np.uint16)) #SD: added collision energy
 
