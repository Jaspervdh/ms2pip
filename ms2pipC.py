--- conflicted
+++ resolved
@@ -242,7 +242,6 @@
 
                 if vector_file:
                     #SD
-                    #tmp = pd.DataFrame(ms2pipfeatures_pyx.get_vector(peptide, modpeptide, charge), columns=cols_n, dtype=np.uint16)
                     psmids.extend([title]*len(targets[0]))
                     dvectors.extend(ms2pipfeatures_pyx.get_vector(peptide, modpeptide, charge))
                     dtargetsB.extend(targets[0])
@@ -282,14 +281,9 @@
                     tmp["mz"] = tmp["mz"].astype(np.float32)
                     tmp["target"] = tmp["target"].astype(np.float32)
                     tmp["prediction"] = tmp["prediction"].astype(np.float32)
-<<<<<<< HEAD
+
                     #SD
                     dresults.append(tmp[["spec_id","peplen","charge","ion","ionnumber","mz","target","prediction"]])
-                    #dataresult = dataresult.append(tmp, ignore_index=True)
-=======
-
-                    dataresult_list.append(tmp)
->>>>>>> a9f80444
 
                 pcount += 1
                 if (pcount % 500) == 0:
@@ -297,31 +291,15 @@
 
     f.close()
 
-    if dataresult_list:
-        dataresult = pd.concat(dataresult_list)
-    else:
-        dataresult = None
-
     if vector_file:
-<<<<<<< HEAD
-        
         df = pd.DataFrame(dvectors, columns=cols_n, dtype=np.uint16)
         df["targetsB"] = dtargetsB
         df["targetsY"] = dtargetsY
         df["psmid"] = psmids
-=======
-        df = pd.DataFrame()
-        for v in vectors:
-            if v:
-                df = pd.concat([df, v])
-            else:
-                continue
->>>>>>> a9f80444
         return df
     else:
         #SD
         return pd.concat(dresults)
-        #return dataresult
 
 
 def get_feature_names():
