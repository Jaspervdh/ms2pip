import sys
import numpy as np
import pandas as pd
import ms2pipfeatures_pyx
import pickle
import argparse
import multiprocessing
import xgboost as xgb
import matplotlib.pyplot as plt

from scipy.stats import pearsonr

def main():

	parser = argparse.ArgumentParser()
	parser.add_argument('pep_file', metavar='<peptide file>',
					 help='list of peptides')
	parser.add_argument('-s', metavar='FILE',action="store", dest='spec_file',
					 help='.mgf MS2 spectrum file (optional)')
	parser.add_argument('-w', metavar='FILE',action="store", dest='vector_file',
					 help='write feature vectors to FILE.pkl (optional)')
	parser.add_argument('-c', metavar='INT',action="store", dest='num_cpu',default='23',
					 help="number of cpu's to use")

	args = parser.parse_args()

	num_cpu = int(args.num_cpu)

	# read peptide information
	# the file contains the following columns: spec_id, modifications, peptide and charge
	data = pd.read_csv(	args.pep_file,
						sep=' ',
						index_col=False,
						dtype={'spec_id':str,'modifications':str})
	data = data.fillna('-') # for some reason the missing values are converted to float otherwise

	# processing is parallelized at the spectrum TITLE level
	sys.stderr.write('scanning spectrum file...')
	titles = scan_spectrum_file(args.spec_file)
	num_spectra_per_cpu = int(len(titles)/(num_cpu))
	sys.stderr.write("%i spectra (%i per cpu)\n"%(len(titles),num_spectra_per_cpu))

	sys.stderr.write('starting workers...\n')

	myPool = multiprocessing.Pool(num_cpu)

	results = []
	i = 0
	for i in range(num_cpu-1):
		tmp = titles[i*num_spectra_per_cpu:(i+1)*num_spectra_per_cpu]
		# this commented part of code can be used for debugging by avoiding parallel processing
		"""
		process_file(
										args,
										data[data.spec_id.isin(tmp)]
										)
		"""
		results.append(myPool.apply_async(process_file,args=(
										args,
										data[data.spec_id.isin(tmp)]
										)))
	i+=1
	tmp = titles[i*num_spectra_per_cpu:]
	results.append(myPool.apply_async(process_file,args=(
									args,
									data[data.spec_id.isin(tmp)]
									)))

	myPool.close()
	myPool.join()

	# workers done...merging results
	sys.stderr.write('\nmerging results and writing files...\n')
	if args.spec_file:
		if args.vector_file:
			# read feature vectors from workers and concatenate
			all_vectors = []
			for r in results:
				all_vectors.extend(r.get())
			all_vectors = pd.concat(all_vectors)
  			# write result. write format depends on extension:
  			ext = args.vector_file.split('.')[-1]
  			if ext == 'pkl':
				all_vectors.to_pickle(args.vector_file)
  			elif ext == 'h5':
				all_vectors.to_hdf(args.vector_file, 'table')
    			# 'table' is a tag used to read back the
  			else: # if none of the two, default to .h5
				all_vectors.to_hdf(args.vector_file +'_vectors.h5', 'table')
		else:
			all_result = []
			for r in results:
				all_result.extend(r.get())
			all_result = pd.concat(all_result)
			#all_result.to_pickle("all_result.pkl")
			all_result.to_csv("all_result.csv",index=False)

def process_peptides(args,data):
	
	# a_map converts the peptide amio acids to integers, note how 'L' is removed
	aminos = ['A','C','D','E','F','G','H','I','K','M','N','P','Q','R','S','T','V','W','Y']
	a_map = {}
	for i,a in enumerate(aminos):
		a_map[a] = i

	# transform pandas datastructure into dictionary for easy access
	specdict = data[['spec_id','peptide','modifications']].set_index('spec_id').to_dict()
	peptides = specdict['peptide']
	modifications = specdict['modifications']

	for (peptide,mods) in zip(peptides,modifications):
				
		peptide = peptide.replace('L','I')

		# convert peptide string to integer list to speed up C code
		peptide = np.array([a_map[x] for x in peptide],dtype=np.uint16)
		
		# modpeptide is the same as peptide but with modified amino acids 
		# converted to other integers (beware: these are hard coded in ms2pipfeatures_c.c for now)
		modpeptide = np.array(peptide[:],dtype=np.uint16)
		peplen = len(peptide)
		k = False
		if mods != '-':
			l = mods.split('|')
			for i in range(0,len(l),2):
				if l[i+1] == "Oxidation":
					modpeptide[int(l[i])] = 19
		if k: 
			continue

		"""

				# normalize and convert MS2 peaks
				msms = np.array(msms,dtype=np.float32)
				#peaks = np.array(peaks,dtype=np.float32)
				peaks = peaks / np.sum(peaks)
				peaks = np.array(np.log2(peaks+0.001))
				peaks = peaks.astype(np.float32)

				# find the b- and y-ion peak intensities in the MS2 spectrum
				(b,y) = ms2pipfeatures_pyx.get_targets(modpeptide,msms,peaks)
				#ma = np.max(b+y)
				#if ma == 0: continue
				#b = np.array(b) / ma
				#y = np.array(y) / ma
				#b= np.log2(b+1)
				#y= np.log2(y+1)
				#tmp = pd.DataFrame(ms2pipfeatures_pyx.get_vector(peptide,modpeptide,charge),columns=cols,dtype=np.uint32)
				#print bst.predict(xgb.DMatrix(tmp))

				if args.vector_file:
					tmp = pd.DataFrame(ms2pipfeatures_pyx.get_vector(peptide,modpeptide,charge),columns=cols_n,dtype=np.uint16)
					#r = ms2pipfeatures_pyx.get_vector_bof(peptide)
					#r.append(parent_mz)
					#r.append(charge)
					#tmp=pd.DataFrame([r]*(len(peptide)-1),columns=cols,dtype=np.uint16)
					#tmp = pd.concat([tmp,tmp2],axis=1)
					#tmp['cleavge_pos'] = [i for i in range(len(peptide)-1)]
					tmp["targetsB"] = b
					tmp["targetsY"] = y
					tmp["psmid"] = [title]*len(tmp)
					vectors.append(tmp)
				else:				
					# predict the b- and y-ion intensities from the peptide
					(resultB,resultY) = ms2pipfeatures_pyx.get_predictions(peptide,modpeptide,np.array(),np.array(),charge)
					for ii in range(len(resultB)):
						resultB[ii] = resultB[ii]+0.5 #This still needs to be checked!!!!!!!
					for ii in range(len(resultY)):
						resultY[ii] = resultY[ii]+0.5
					resultY = resultY[::-1]
					#v = ms2pipfeatures_pyx.get_vector(peptide,modpeptide,charge)
					#print v
					#xv = xgb.DMatrix(v)
					#print
					#print resultB
					#print resultY
					#print bst.predict(xv)
					#ddddd
					for ii in range(len(resultB)):
						resultB[ii] = resultB[ii]+0.5 #This still needs to be checked!!!!!!!
					for ii in range(len(resultY)):
						resultY[ii] = resultY[ii]+0.5
	
					tmp = pd.DataFrame()
					tmp['peplen'] = [peplen]*(2*len(b))
					tmp['charge'] = [charge]*(2*len(b))
					tmp['ion'] = ['b']*len(b)+['y']*len(y)
					tmp['ionnumber'] = range(len(b))+range(len(y))
					tmp['target'] = b + y
					tmp['prediction'] = resultB + resultY
					tmp['spec_id'] = [title]*len(tmp)
					pcount += 1

					result.append(tmp)
			"""
	if args.vector_file:
		return vectors
	else:
		return result


def process_file(args,data):

	# a_map converts the peptide amio acids to integers, note how 'L' is removed
	aminos = ['A','C','D','E','F','G','H','I','K','M','N','P','Q','R','S','T','V','W','Y']
	a_map = {}
	for i,a in enumerate(aminos):
		a_map[a] = i

	# transform pandas datastructure into dictionary for easy access
	specdict = data[['spec_id','peptide','modifications']].set_index('spec_id').to_dict()
	peptides = specdict['peptide']
	modifications = specdict['modifications']

	# cols contains the names of the computed features
	# this should be replaced by the actual feature names
	#cols = ["F"+str(a) for a in range(63)]
	cols = []
	for ii in range(10):
		for aa in aminos:
			cols.append("f_"+str(ii)+"_"+aa)
	#cols = ["F"+str(a) for a in range(190)]
	#cols.append("pmz")
	#cols.append("charge")
<<<<<<< HEAD
	
	cols_n = get_feature_names_chem(10)

	#bst = xgb.Booster({'nthread':23}) #init model
	#bst.load_model('vectors_vectors.pkl.xgboost') # load data
=======

	cols_n = get_feature_names()

	bst = xgb.Booster({'nthread':23}) #init model
	# bst.load_model('vectors_vectors.pkl.xgboost') # load data
>>>>>>> 7963c31a
	#xgb.plot_tree(bst)
	#plt.show()

	title = ""
	parent_mz = 0.
	charge = 0
	msms = []
	peaks = []
	f = open(args.spec_file)
	skip = False
	vectors = []
	result = []
	pcount = 0
	while (1):
		rows = f.readlines(3000000)
		sys.stderr.write('.')
		if not rows: break
		for row in rows:
			row = row.rstrip()
			if row == "": continue
			if skip:
				if row[0] == "B":
					if row[:10] == "BEGIN IONS":
						skip = False
				else:
					continue
			if row == "": continue
			if row[0] == "T":
				if row[:5] == "TITLE":
					title = row[6:].replace(' ','')
					if not title in peptides:
						skip = True
						continue
			elif row[0].isdigit():
				tmp = row.split()
				msms.append(float(tmp[0]))
				peaks.append(float(tmp[1]))
			elif row[0] == "B":
				if row[:10] == "BEGIN IONS":
					msms = []
					peaks = []
			elif row[0] == "C":
				if row[:6] == "CHARGE":
					charge = int(row[7:9].replace("+",""))
			elif row[0] == "P":
				if row[:7] == "PEPMASS":
					parent_mz = float(row[8:].split()[0])
			elif row[:8] == "END IONS":
				#process
				if not title in peptides: continue
				#if title != "human684921": continue

				parent_mz = (float(parent_mz) * (charge)) - ((charge)*1.007825035) #or 0.0073??

				peptide = peptides[title]
				peptide = peptide.replace('L','I')
				mods = modifications[title]

<<<<<<< HEAD
				if len(peptide) != 10: continue

				#processing unmodified identification 
=======
				#processing unmodified identification
>>>>>>> 7963c31a
				#if mods != '-': continue
				#processing charge 2 only !!!!!!!!!!!!!!!!!!!!!!!!
				#if charge != 2: continue

				# convert peptide string to integer list to speed up C code
				peptide = np.array([a_map[x] for x in peptide],dtype=np.uint16)

				# modpeptide is the same as peptide but with modified amino acids
				# converted to other integers (beware: these are hard coded in ms2pipfeatures_c.c for now)
				modpeptide = np.array(peptide[:],dtype=np.uint16)
				peplen = len(peptide)
				k = False
				if mods != '-':
					l = mods.split('|')
					for i in range(0,len(l),2):
						if l[i+1] == "Oxidation":
							modpeptide[int(l[i])] = 19
				if k:
					continue

				# normalize and convert MS2 peaks
				msms = np.array(msms,dtype=np.float32)
				#peaks = np.array(peaks,dtype=np.float32)
				peaks = peaks / np.sum(peaks)
				peaks = np.array(np.log2(peaks+0.001))
				peaks = peaks.astype(np.float32)

				# find the b- and y-ion peak intensities in the MS2 spectrum
				(b,y) = ms2pipfeatures_pyx.get_targets(modpeptide,msms,peaks)
				#ma = np.max(b+y)
				#if ma == 0: continue
				#b = np.array(b) / ma
				#y = np.array(y) / ma
				#b= np.log2(b+1)
				#y= np.log2(y+1)
				#tmp = pd.DataFrame(ms2pipfeatures_pyx.get_vector(peptide,modpeptide,charge),columns=cols,dtype=np.uint32)
				#print bst.predict(xgb.DMatrix(tmp))

				if args.vector_file:
					tmp = pd.DataFrame(ms2pipfeatures_pyx.get_vector_bof_chem(peptide,charge),columns=cols_n,dtype=np.uint16)
					#r = ms2pipfeatures_pyx.get_vector_bof(peptide)
					#r.append(parent_mz)
					#r.append(charge)
					#tmp=pd.DataFrame([r]*(len(peptide)-1),columns=cols,dtype=np.uint16)
					#tmp = pd.concat([tmp,tmp2],axis=1)
					#tmp['cleavge_pos'] = [i for i in range(len(peptide)-1)]
					tmp["targetsB"] = b
					tmp["targetsY"] = y
					tmp["psmid"] = [title]*len(tmp)
					vectors.append(tmp)
				else:
					# predict the b- and y-ion intensities from the peptide
					(resultB,resultY) = ms2pipfeatures_pyx.get_predictions(peptide,modpeptide,msms,peaks,charge)
					for ii in range(len(resultB)):
						resultB[ii] = resultB[ii]+0.5 #This still needs to be checked!!!!!!!
					for ii in range(len(resultY)):
						resultY[ii] = resultY[ii]+0.5
					resultY = resultY[::-1]
					#v = ms2pipfeatures_pyx.get_vector(peptide,modpeptide,charge)
					#print v
					#xv = xgb.DMatrix(v)
					#print
					#print resultB
					#print resultY
					#print bst.predict(xv)
					#ddddd
<<<<<<< HEAD
					#for ii in range(len(resultB)):
					#	resultB[ii] = resultB[ii]+0.5 #This still needs to be checked!!!!!!!
					#for ii in range(len(resultY)):
					#	resultY[ii] = resultY[ii]+0.5
					
=======
					for ii in range(len(resultB)):
						resultB[ii] = resultB[ii]+0.5 #This still needs to be checked!!!!!!!
					for ii in range(len(resultY)):
						resultY[ii] = resultY[ii]+0.5

>>>>>>> 7963c31a
					tmp = pd.DataFrame()
					tmp['peplen'] = [peplen]*(2*len(b))
					tmp['charge'] = [charge]*(2*len(b))
					tmp['ion'] = ['b']*len(b)+['y']*len(y)
					tmp['ionnumber'] = range(len(b))+range(len(y))
					tmp['target'] = b + y
					tmp['prediction'] = resultB + resultY
					tmp['spec_id'] = [title]*len(tmp)
					pcount += 1

					result.append(tmp)

	if args.vector_file:
		return vectors
	else:
		return result


def get_feature_names():
	aminos = ['A','C','D','E','F','G','H','I','K','M','N','P','Q','R','S','T','V','W','Y']

	names = []
	for a in aminos:
		names.append("Ib_"+a)
	for a in aminos:
		names.append("Iy_"+a)
	names += ['pmz','peplen','ionnumber','ionnumber_rel']
	for c in ['mz','bas','heli','hydro','pI']:
		names.append('mean_'+c)
<<<<<<< HEAD
	for c in ['bas','hydro','heli','pI']:
		names.append('max_'+c)
	for c in ['bas','hydro','heli','pI']:
		names.append('min_'+c)
	for c in ['bas','hydro','heli','pI']:
		names.append('max'+c+'_b')
	for c in ['bas','hydro','heli','pI']:
		names.append('min'+c+'_b')
	for c in ['bas','hydro','heli','pI']:
		names.append('max'+c+'_y')
	for c in ['bas','hydro','heli','pI']:
		names.append('min'+c+'_y')
		
	for c in ['mz','bas','hydro','heli','pI']:
=======
	for c in ['mz','bas','heli','hydro','pI']:
>>>>>>> 7963c31a
		names.append("%s_ion"%c)
		names.append("%s_ion_other"%c)
		names.append("mean_%s_ion"%c)
		names.append("mean_%s_ion_other"%c)

	for c in ['bas','hydro','heli','pI']:
		names.append('plus_cleave'+c)
	for c in ['bas','hydro','heli','pI']:
		names.append('times_cleave'+c)
	for c in ['bas','hydro','heli','pI']:
		names.append('minus1_cleave'+c)
	for c in ['bas','hydro','heli','pI']:
		names.append('minus2_cleave'+c)
	for c in ['bas','hydro','heli','pI']:
		names.append('bsum'+c)
	for c in ['bas','hydro','heli','pI']:
		names.append('ysum'+c)

	for pos in ['0','1','-2','-1']:
		for c in ['mz','bas','heli','hydro','pI','P','D','E','K','R']:
			names.append("loc_"+pos+"_"+c)

	for pos in ['i','i+1']:
		for c in ['P','D','E','K','R']:
			names.append("loc_"+pos+"_"+c)

	for c in ['bas','heli','hydro','pI','mz']:
		for pos in ['i','i-1','i+1','i+2']:
			names.append("loc_"+pos+"_"+c)

	names.append("charge")

	return names

def get_feature_names_chem(peplen):
	aminos = ['A','C','D','E','F','G','H','I','K','M','N','P','Q','R','S','T','V','W','Y']

	names = []
	names += ['pmz','peplen','ionnumber','ionnumber_rel']
	for c in ['mz','bas','hydro','heli','pI']:
		names.append('mean_'+c)
	for c in ['bas','hydro','heli','pI']:
		names.append('max_'+c)
	for c in ['bas','hydro','heli','pI']:
		names.append('min_'+c)
	for c in ['bas','hydro','heli','pI']:
		names.append('max'+c+'_b')
	for c in ['bas','hydro','heli','pI']:
		names.append('min'+c+'_b')
	for c in ['bas','hydro','heli','pI']:
		names.append('max'+c+'_y')
	for c in ['bas','hydro','heli','pI']:
		names.append('min'+c+'_y')
		
	for c in ['mz','bas','hydro','heli','pI']:
		names.append("%s_ion"%c)
		names.append("%s_ion_other"%c)
		names.append("mean_%s_ion"%c)
		names.append("mean_%s_ion_other"%c)

	for c in ['bas','hydro','heli','pI']:
		names.append('plus_cleave'+c)
	for c in ['bas','hydro','heli','pI']:
		names.append('times_cleave'+c)
	for c in ['bas','hydro','heli','pI']:
		names.append('minus1_cleave'+c)
	for c in ['bas','hydro','heli','pI']:
		names.append('minus2_cleave'+c)
	for c in ['bas','hydro','heli','pI']:
		names.append('bsum'+c)
	for c in ['bas','hydro','heli','pI']:
		names.append('ysum'+c)

	for i in range(peplen):
		for c in ['mz','bas','hydro','heli','pI']:
			names.append("fix_"+c+"_"+str(i))
			
	names.append("charge")

	return names


def scan_spectrum_file(filename):
	titles = []
	f = open(filename)
	while (1):
		rows = f.readlines(1000000)
		if not rows: break
		for row in rows:
			if row[0] == "T":
				if row[:5] == "TITLE":
					titles.append(row.rstrip()[6:])
	f.close()
	return titles

def print_logo():
	logo = """
 _____ _____ ___ _____ _____ _____
|     |   __|_  |  _  |     |  _  |
| | | |__   |  _|   __|-   -|   __|
|_|_|_|_____|___|__|  |_____|__|

           """
	print logo
	print "by sven.degroeve@ugent.be\n"

if __name__ == "__main__":
	print_logo()
	main()<|MERGE_RESOLUTION|>--- conflicted
+++ resolved
@@ -222,19 +222,11 @@
 	#cols = ["F"+str(a) for a in range(190)]
 	#cols.append("pmz")
 	#cols.append("charge")
-<<<<<<< HEAD
-	
-	cols_n = get_feature_names_chem(10)
+
+	cols_n = get_feature_names()
 
 	#bst = xgb.Booster({'nthread':23}) #init model
-	#bst.load_model('vectors_vectors.pkl.xgboost') # load data
-=======
-
-	cols_n = get_feature_names()
-
-	bst = xgb.Booster({'nthread':23}) #init model
 	# bst.load_model('vectors_vectors.pkl.xgboost') # load data
->>>>>>> 7963c31a
 	#xgb.plot_tree(bst)
 	#plt.show()
 
@@ -293,13 +285,7 @@
 				peptide = peptide.replace('L','I')
 				mods = modifications[title]
 
-<<<<<<< HEAD
-				if len(peptide) != 10: continue
-
-				#processing unmodified identification 
-=======
 				#processing unmodified identification
->>>>>>> 7963c31a
 				#if mods != '-': continue
 				#processing charge 2 only !!!!!!!!!!!!!!!!!!!!!!!!
 				#if charge != 2: continue
@@ -366,19 +352,7 @@
 					#print resultY
 					#print bst.predict(xv)
 					#ddddd
-<<<<<<< HEAD
-					#for ii in range(len(resultB)):
-					#	resultB[ii] = resultB[ii]+0.5 #This still needs to be checked!!!!!!!
-					#for ii in range(len(resultY)):
-					#	resultY[ii] = resultY[ii]+0.5
-					
-=======
-					for ii in range(len(resultB)):
-						resultB[ii] = resultB[ii]+0.5 #This still needs to be checked!!!!!!!
-					for ii in range(len(resultY)):
-						resultY[ii] = resultY[ii]+0.5
-
->>>>>>> 7963c31a
+
 					tmp = pd.DataFrame()
 					tmp['peplen'] = [peplen]*(2*len(b))
 					tmp['charge'] = [charge]*(2*len(b))
@@ -408,7 +382,7 @@
 	names += ['pmz','peplen','ionnumber','ionnumber_rel']
 	for c in ['mz','bas','heli','hydro','pI']:
 		names.append('mean_'+c)
-<<<<<<< HEAD
+
 	for c in ['bas','hydro','heli','pI']:
 		names.append('max_'+c)
 	for c in ['bas','hydro','heli','pI']:
@@ -423,9 +397,6 @@
 		names.append('min'+c+'_y')
 		
 	for c in ['mz','bas','hydro','heli','pI']:
-=======
-	for c in ['mz','bas','heli','hydro','pI']:
->>>>>>> 7963c31a
 		names.append("%s_ion"%c)
 		names.append("%s_ion_other"%c)
 		names.append("mean_%s_ion"%c)
