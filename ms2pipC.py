#!/usr/bin/env python
# Native library
import sys
import argparse
import multiprocessing
from random import shuffle
import tempfile

# Third party
import numpy as np
import pandas as pd

# From project
from ms2pip_tools.spectrum_output import write_mgf, write_msp
import cython_modules.ms2pip_pyx as ms2pip_pyx


# Models and their properties
# id is passed to get_predictions to select model
# ion_types is required to write the ion types in the headers of the result files
# features_version is required to select the features version
MODELS = {
    'CID': {'id': 0, 'ion_types': ['B', 'Y'], 'peaks_version': 'general', 'features_version': 'old'},
    'HCD': {'id': 1, 'ion_types': ['B', 'Y'], 'peaks_version': 'general', 'features_version': 'normal'},
    'TTOF5600': {'id': 2, 'ion_types': ['B', 'Y'], 'peaks_version': 'general', 'features_version': 'old'},
    'HCDTMT': {'id': 3, 'ion_types': ['B', 'Y'], 'peaks_version': 'general', 'features_version': 'normal'},
    'HCDiTRAQ4': {'id': 4, 'ion_types': ['B', 'Y'], 'peaks_version': 'general', 'features_version': 'old'},
    'HCDiTRAQ4phospho': {'id': 5, 'ion_types': ['B', 'Y'], 'peaks_version': 'general', 'features_version': 'old'},
    'ETD': {'id': 6, 'ion_types': ['B', 'Y', 'C', 'Z'], 'peaks_version': 'etd', 'features_version': 'old'},
    'HCDch2': {'id': 7, 'ion_types': ['B', 'Y', 'B2', 'Y2'], 'peaks_version': 'ch2', 'features_version': 'normal'},
}

# Create A_MAP:
# A_MAP converts the peptide amino acids to integers, note how "L" is removed
AMINOS = [
    "A", "C", "D", "E", "F", "G", "H", "I", "K", "M",
    "N", "P", "Q", "R", "S", "T", "V", "W", "Y"
]
MASSES = [
    71.037114, 103.00919, 115.026943, 129.042593, 147.068414,
    57.021464, 137.058912, 113.084064, 128.094963, 131.040485,
    114.042927, 97.052764, 128.058578, 156.101111, 87.032028,
    101.047679, 99.068414, 186.079313, 163.063329,
    # 147.0354  # iTRAQ fixed N-term modification (gets written to amino acid masses file)
]
A_MAP = {a: i for i, a in enumerate(AMINOS)}


def process_peptides(worker_num, data, afile, modfile, modfile2, PTMmap, model):
    """
    Function for each worker to process a list of peptides. The models are
    chosen based on model. PTMmap, Ntermmap and Ctermmap determine the
    modifications applied to each peptide sequence. Returns the predicted
    spectra for all the peptides.
    """

    ms2pip_pyx.ms2pip_init(bytearray(afile.encode()), bytearray(modfile.encode()), bytearray(modfile2.encode()))

    pcount = 0

    # Prepare output variables
    mz_buf = []
    prediction_buf = []
    peplen_buf = []
    charge_buf = []
    pepid_buf = []

    # transform pandas dataframe into dictionary for easy access
    specdict = data[["spec_id", "peptide", "modifications", "charge"]].set_index("spec_id").to_dict()
    pepids = data['spec_id'].tolist()
    peptides = specdict["peptide"]
    modifications = specdict["modifications"]
    charges = specdict["charge"]
    del specdict

    for pepid in pepids:
        peptide = peptides[pepid]
        peptide = peptide.replace("L", "I")
        mods = modifications[pepid]

        # Peptides longer then 101 lead to "Segmentation fault (core dumped)"
        if len(peptide) > 100:
            continue

        # convert peptide string to integer list to speed up C code
        peptide = np.array([0] + [A_MAP[x] for x in peptide] + [0], dtype=np.uint16)

        modpeptide = apply_mods(peptide, mods, PTMmap)
        if type(modpeptide) == str:
            if modpeptide == "Unknown modification":
                continue

        pepid_buf.append(pepid)
        peplen = len(peptide) -2
        peplen_buf.append(peplen)

        ch = charges[pepid]
        charge_buf.append(ch)

        model_id = MODELS[model]['id']
        peaks_version = MODELS[model]['peaks_version']

        # get ion mzs
        mzs = ms2pip_pyx.get_mzs(modpeptide, peaks_version)
        mz_buf.append([np.array(m, dtype=np.float32) for m in mzs])

        # Predict the b- and y-ion intensities from the peptide
<<<<<<< HEAD
        # For C-term ion types (y, y++, z), flip the order of predictions,
        # because get_predictions follows order from vector file
        # enumerate works for variable number (and all) ion types
        predictions = ms2pipfeatures_pyx.get_predictions(peptide, modpeptide, ch)
        prediction_buf.append(np.array(predictions, dtype=np.float32))
=======
        predictions = ms2pip_pyx.get_predictions(peptide, modpeptide, ch, model_id, peaks_version)
        prediction_buf.append([np.array(p, dtype=np.float32) for p in predictions])
>>>>>>> 4a99108c

        pcount += 1
        if (pcount % 500) == 0:
            sys.stdout.write("(%i)%i "%(worker_num, pcount))
            sys.stdout.flush()

    return mz_buf, prediction_buf, peplen_buf, charge_buf, pepid_buf


def process_spectra(worker_num, spec_file, vector_file, data, afile, modfile, modfile2, PTMmap, model, fragerror):
    """
    Function for each worker to process a list of spectra. Each peptide's
    sequence is extracted from the mgf file. Then models are chosen based on
    model. PTMmap, Ntermmap and Ctermmap determine the modifications
    applied to each peptide sequence and the spectrum is predicted. Then either
    the feature vectors are returned, or a DataFrame with the predicted and
    empirical intensities.
    """

    ms2pip_pyx.ms2pip_init(bytearray(afile.encode()), bytearray(modfile.encode()), bytearray(modfile2.encode()))

    # transform pandas datastructure into dictionary for easy access
    specdict = data[["spec_id", "peptide", "modifications"]].set_index("spec_id").to_dict()
    peptides = specdict["peptide"]
    modifications = specdict["modifications"]

    # cols contains the names of the computed features
    cols_n = get_feature_names_new()
    #cols_n = get_feature_names_catboost()

    #for ti,tt in enumerate(names):
    #   print("%i %s"%(ti+1,tt))

    #SD
    # dresults = []
    dvectors = []
    dtargets = dict()
    psmids = []

    mz_buf = []
    target_buf = []
    prediction_buf = []
    peplen_buf = []
    charge_buf = []
    pepid_buf = []

    title = ""
    charge = 0
    msms = []
    peaks = []
    f = open(spec_file)
    skip = False
    pcount = 0
    while 1:
        rows = f.readlines(50000)
        if not rows:
            break
        for row in rows:
            row = row.rstrip()
            if row == "":
                continue
            if skip:
                if row[0] == "B":
                    if row[:10] == "BEGIN IONS":
                        skip = False
                else:
                    continue
            if row == "":
                continue
            if row[0] == "T":
                if row[:5] == "TITLE":
                    title = row[6:]
                    if title not in peptides:
                        skip = True
                        continue
            elif row[0].isdigit():
                tmp = row.split()
                msms.append(float(tmp[0]))
                peaks.append(float(tmp[1]))
            elif row[0] == "B":
                if row[:10] == "BEGIN IONS":
                    msms = []
                    peaks = []
            elif row[0] == "C":
                if row[:6] == "CHARGE":
                    charge = int(row[7:9].replace("+", ""))
            elif row[:8] == "END IONS":
                # process current spectrum
                if title not in peptides:
                    continue

                #if title != "d.4839.4839.2.dta": continue

                peptide = peptides[title]
                peptide = peptide.replace("L", "I")
                mods = modifications[title]
                #SD
                if "mut" in mods:
                    continue

                # Peptides longer then 101 lead to "Segmentation fault (core dumped)"
                if len(peptide) > 100:
                    continue

                # convert peptide string to integer list to speed up C code
                peptide = np.array([0] + [A_MAP[x] for x in peptide] + [0], dtype=np.uint16)

                modpeptide = apply_mods(peptide, mods, PTMmap)
                if type(modpeptide) == str:
                    if modpeptide == "Unknown modification":
                        continue

                # remove reporter ions
                if 'iTRAQ' in model:
                    for mi, mp in enumerate(msms):
                        if (mp >= 113) & (mp <= 118):
                            peaks[mi] = 0

                # TMT6plex: 126.1277, 127.1311, 128.1344, 129.1378, 130.1411, 131.1382
<<<<<<< HEAD
                if 'TMT' in fragmethod:
                    for mi, mp in enumerate(msms):  
=======
                if 'TMT' in model:
                    for mi, mp in enumerate(msms):
>>>>>>> 4a99108c
                        if (mp >= 125) & (mp <= 132):
                            peaks[mi] = 0

                # normalize and convert MS2 peaks
                msms = np.array(msms, dtype=np.float32)
                debug = True
                if not debug:
                    peaks = peaks / np.sum(peaks)
                    peaks = np.log2(np.array(peaks) + 0.001)
                peaks = np.array(peaks)
                peaks = peaks.astype(np.float32)

                model_id = MODELS[model]['id']
                peaks_version = MODELS[model]['peaks_version']

                # get ion mzs
                mzs = ms2pip_pyx.get_mzs(modpeptide, peaks_version)

                # get targets
                targets = ms2pip_pyx.get_targets(modpeptide, msms, peaks, float(fragerror), peaks_version)

                if vector_file:
                    psmids.extend([title]*(len(targets[0])))
                    dvectors.append(np.array(ms2pip_pyx.get_vector(peptide, modpeptide, charge), dtype=np.uint16))
                    #dvectors.append(np.array(ms2pip_pyx.get_vector_catboost(peptide, modpeptide, charge), dtype=np.uint16))

                    # Collecting targets to dict; works for variable number of ion types
                    # For C-term ion types (y, y++, z), flip the order of targets,
                    # for correct order in vectors DataFrame
                    for i, t in enumerate(targets):
                        if i in dtargets.keys():
                            if i % 2 == 0:
                                dtargets[i].extend(t)
                            else:
                                dtargets[i].extend(t[::-1])
                        else:
                            if i % 2 == 0:
                                dtargets[i] = [t]
                            else:
                                dtargets[i] = [t[::-1]]

                else:
                    # Predict the b- and y-ion intensities from the peptide
                    pepid_buf.append(title)
                    peplen_buf.append(len(peptide) - 2)
                    charge_buf.append(charge)

                    # get/append ion mzs, targets and predictions
                    mzs = ms2pip_pyx.get_mzs(modpeptide, peaks_version)
                    mz_buf.append([np.array(m, dtype=np.float32) for m in mzs])

                    target_buf.append([np.array(t, dtype=np.float32) for t in targets])

<<<<<<< HEAD
                    predictions = ms2pipfeatures_pyx.get_predictions(peptide, modpeptide, charge)
                    prediction_buf.append(np.array(predictions, dtype=np.float32))
=======
                    predictions = ms2pip_pyx.get_predictions(peptide, modpeptide, charge, model_id, peaks_version)
                    prediction_buf.append([np.array(p, dtype=np.float32) for p in predictions])
>>>>>>> 4a99108c

                pcount += 1
                if (pcount % 500) == 0:
                    sys.stdout.write("(%i)%i "%(worker_num, pcount))
                    sys.stdout.flush()

    f.close()

    if vector_file:
        # If num_cpu > number of spectra, dvectors can be empty
        if dvectors:
            # Temporary: until new features are incorporated into other models
            # Concatenating dvectors into a 2D ndarray before making DataFrame saves lots of memory!
            if model in ['HCD', 'HCDch2', 'HCDTMT']:
                dvectors = np.concatenate(dvectors)
                df = pd.DataFrame(dvectors, columns=cols_n, dtype=np.uint16, copy=False)
            else:
                if len(dvectors) > 1:
                    dvectors = np.concatenate(dvectors)
                df = pd.DataFrame(dvectors, dtype=np.uint16, copy=False)
                df.columns = df.columns.astype(str)
        else:
            df = pd.DataFrame()
        return psmids, df, dtargets

    return mz_buf, prediction_buf, target_buf, peplen_buf, charge_buf, pepid_buf


def get_feature_names():
    """
    feature names for the fixed peptide length feature vectors
    """
    aminos = ["A", "C", "D", "E", "F", "G", "H", "I", "K",
              "M", "N", "P", "Q", "R", "S", "T", "V", "W", "Y"]
    names = []
    for a in aminos:
        names.append("Ib_" + a)
    names.append("sumIbaG")
    names.append("meanIbwikiG")
    names.append("sumIywaG")
    names.append("meanIywikiG")

    names += ["pmz", "peplen", "ionnumber", "ionnumber_rel"]

    for c in ["aG", "wikiG", "mz", "bas", "heli", "hydro", "pI"]:
        names.append("sum_" + c)

    for c in ["mz", "bas", "heli", "hydro", "pI"]:
        names.append("mean_" + c)

    for c in ["max_{}", "min_{}", "max{}_b", "min{}_b", "max{}_y", "min{}_y"]:
        for b in ["bas", "heli", "hydro", "pI"]:
            names.append(c.format(b))

    names.append("mz_ion")
    names.append("mz_ion_other")
    names.append("mean_mz_ion")
    names.append("mean_mz_ion_other")

    for c in ["bas", "heli", "hydro", "pI"]:
        names.append("{}_ion".format(c))
        names.append("{}_ion_other".format(c))
        names.append("{}_ion_minus_ion_other".format(c))
        #names.append("mean_{}_ion".format(c))
        #names.append("mean_{}_ion_other".format(c))

    for c in ["plus_cleave{}", "times_cleave{}", "minus1_cleave{}", "minus2_cleave{}", "bsum{}", "ysum{}"]:
        for b in ["bas", "heli", "hydro", "pI"]:
            names.append(c.format(b))

    for pos in ["0", "1", "-2", "-1"]:
        for c in ["mz", "bas", "heli", "hydro", "pI", "wikiG", "P", "D", "E", "K", "R"]:
            names.append("loc_" + pos + "_" + c)

    for pos in ["i", "i+1"]:
        for c in ["wikiG", "P", "D", "E", "K", "R"]:
            names.append("loc_" + pos + "_" + c)

    for c in ["bas", "heli", "hydro", "pI", "mz"]:
        for pos in ["i", "i-1", "i+1", "i+2"]:
            names.append("loc_" + pos + "_" + c)

    names.append("charge")

    return names


def get_feature_names_catboost():
    num_props = 4
    names = ["amino_first","amino_last","amino_lcleave","amino_rcleave","peplen", "charge"]
    for t in range(5):
        names.append("charge"+str(t))
    for t in range(num_props):
        names.append("qmin_%i"%t)
        names.append("q1_%i"%t)
        names.append("q2_%i"%t)
        names.append("q3_%i"%t)
        names.append("qmax_%i"%t)
    names.append("len_n")
    names.append("len_c")

    for a in ['A', 'C', 'D', 'E', 'F', 'G', 'H', 'I', 'K', 'M',
              'N', 'P', 'Q', 'R', 'S', 'T', 'V', 'W', 'Y']:
        names.append("I_n_%s"%a)
        names.append("I_c_%s"%a)

    for t in range(num_props):
        for pos in ["p0", "pend", "pi-1", "pi", "pi+1", "pi+2"]:
            names.append("prop_%i_%s"%(t, pos))
        names.append("sum_%i_n"%t)
        names.append("q0_%i_n"%t)
        names.append("q1_%i_n"%t)
        names.append("q2_%i_n"%t)
        names.append("q3_%i_n"%t)
        names.append("q4_%i_n"%t)
        names.append("sum_%i_c"%t)
        names.append("q0_%i_c"%t)
        names.append("q1_%i_c"%t)
        names.append("q2_%i_c"%t)
        names.append("q3_%i_c"%t)
        names.append("q4_%i_c"%t)

    return names

def get_feature_names_new():
    num_props = 4
    names = ["peplen", "charge"]
    for t in range(5):
        names.append("charge"+str(t))
    for t in range(num_props):
        names.append("qmin_%i"%t)
        names.append("q1_%i"%t)
        names.append("q2_%i"%t)
        names.append("q3_%i"%t)
        names.append("qmax_%i"%t)
    names.append("len_n")
    names.append("len_c")

    for a in ['A', 'C', 'D', 'E', 'F', 'G', 'H', 'I', 'K', 'M',
              'N', 'P', 'Q', 'R', 'S', 'T', 'V', 'W', 'Y']:
        names.append("I_n_%s"%a)
        names.append("I_c_%s"%a)

    for t in range(num_props):
        for pos in ["p0", "pend", "pi-1", "pi", "pi+1", "pi+2"]:
            names.append("prop_%i_%s"%(t, pos))
        names.append("sum_%i_n"%t)
        names.append("q0_%i_n"%t)
        names.append("q1_%i_n"%t)
        names.append("q2_%i_n"%t)
        names.append("q3_%i_n"%t)
        names.append("q4_%i_n"%t)
        names.append("sum_%i_c"%t)
        names.append("q0_%i_c"%t)
        names.append("q1_%i_c"%t)
        names.append("q2_%i_c"%t)
        names.append("q3_%i_c"%t)
        names.append("q4_%i_c"%t)

    return names



def get_feature_names_small(ionnumber):
    """
    feature names for the fixed peptide length feature vectors
    """
    names = []
    names += ["pmz", "peplen"]

    for c in ["bas", "heli", "hydro", "pI"]:
        names.append("sum_" + c)

    for c in ["mz", "bas", "heli", "hydro", "pI"]:
        names.append("mean_" + c)

    names.append("mz_ion")
    names.append("mz_ion_other")
    names.append("mean_mz_ion")
    names.append("mean_mz_ion_other")

    for c in ["bas", "heli", "hydro", "pI"]:
        names.append("{}_ion".format(c))
        names.append("{}_ion_other".format(c))

    names.append("endK")
    names.append("endR")
    names.append("nextP")
    names.append("nextK")
    names.append("nextR")

    for c in ["bas", "heli", "hydro", "pI", "mz"]:
        for pos in ["i", "i-1", "i+1", "i+2"]:
            names.append("loc_" + pos + "_" + c)

    names.append("charge")

    for i in range(ionnumber):
        for c in ["bas", "heli", "hydro", "pI", "mz"]:
            names.append("P_%i_%s"%(i, c))
        names.append("P_%i_P"%i)
        names.append("P_%i_K"%i)
        names.append("P_%i_R"%i)

    return names


def get_feature_names_chem(peplen):
    """
    feature names for the fixed peptide length feature vectors
    """

    names = []
    names += ["pmz", "peplen", "ionnumber", "ionnumber_rel", "mean_mz"]

    for c in ["mean_{}", "max_{}", "min_{}", "max{}_b", "min{}_b", "max{}_y", "min{}_y"]:
        for b in ["bas", "heli", "hydro", "pI"]:
            names.append(c.format(b))

    for c in ["mz", "bas", "heli", "hydro", "pI"]:
        names.append("{}_ion".format(c))
        names.append("{}_ion_other".format(c))
        names.append("mean_{}_ion".format(c))
        names.append("mean_{}_ion_other".format(c))

    for c in ["plus_cleave{}", "times_cleave{}", "minus1_cleave{}", "minus2_cleave{}", "bsum{}", "ysum{}"]:
        for b in ["bas", "heli", "hydro", "pI"]:
            names.append(c.format(b))

    for i in range(peplen):
        for c in ["mz", "bas", "heli", "hydro", "pI"]:
            names.append("fix_" + c + "_" + str(i))

    names.append("charge")

    return names


def scan_spectrum_file(filename):
    """
    go over mgf file and return list with all spectrum titles
    """
    titles = []
    f = open(filename)
    while 1:
        rows = f.readlines(10000)
        if not rows:
            break
        for row in rows:
            if row[0] == "T":
                if row[:5] == "TITLE":
                    titles.append(row.rstrip()[6:])#.replace(" ", "") # unnecessary? creates issues when PEPREC spec_id has spaces
    f.close()
    return titles


def prepare_titles(titles, num_cpu):
    """
    Take a list and return a list containing num_cpu smaller lists with the
    spectrum titles/peptides that will be split across the workers
    """
    # titles might be ordered from small to large peptides,
    # shuffling improves parallel speeds
    shuffle(titles)

    split_titles = [titles[i * len(titles) // num_cpu: (i + 1) * len(titles) // num_cpu] for i in range(num_cpu)]
    sys.stdout.write("{} spectra (~{:.0f} per cpu)\n".format(len(titles), np.mean([len(a) for a in split_titles])))

    return split_titles


def apply_mods(peptide, mods, PTMmap):
    """
    Takes a peptide sequence and a set of modifications. Returns the modified
    version of the peptide sequence, c- and n-term modifications. This modified
    version are hard coded in ms2pipfeatures_c.c for now.
    """
    modpeptide = np.array(peptide[:], dtype=np.uint16)


    if mods != "-":
        l = mods.split("|")
        for i in range(0, len(l), 2):
            tl = l[i + 1]
            if tl in PTMmap:
                modpeptide[int(l[i])] = PTMmap[tl]
            else:
                sys.stderr.write("Unknown modification: {}\n".format(tl))
                return "Unknown modification"

    return modpeptide


def load_configfile(filepath):
    params = {}
    params['ptm'] = []
    params['sptm'] = []
    params['gptm'] = []
    with open(filepath) as f:
        for line in f:
            line = line.strip()
            if not line or line[0] == '#':
                continue
            (par, val) = line.split('=')
            if par == "ptm":
                params["ptm"].append(val)
            elif par == "sptm":
                params["sptm"].append(val)
            elif par == "gptm":
                params["gptm"].append(val)
            else:
                params[par] = val
    return params


def generate_modifications_file(params, MASSES, A_MAP):
    PTMmap = {}

    ptmnum = 38  # Omega compatibility (mutations)
    spbuffer = []
    for v in params["sptm"]:
        l = v.split(',')
        tmpf = float(l[1])
        if l[2] == 'opt':
            if l[3] == "N-term":
                spbuffer.append([tmpf, -1, ptmnum])
                PTMmap[l[0]] = ptmnum
                ptmnum += 1
                continue
            if l[3] == "C-term":
                spbuffer.append([tmpf, -2, ptmnum])
                PTMmap[l[0]] = ptmnum
                ptmnum += 1
                continue
            if not l[3] in A_MAP:
                continue
            spbuffer.append([tmpf, A_MAP[l[3]], ptmnum])
            PTMmap[l[0]] = ptmnum
            ptmnum += 1
    pbuffer = []
    for v in params["ptm"]:
        l = v.split(',')
        tmpf = float(l[1])
        if l[2] == 'opt':
            if l[3] == "N-term":
                pbuffer.append([tmpf, -1, ptmnum])
                PTMmap[l[0]] = ptmnum
                ptmnum += 1
                continue
            if l[3] == "C-term":
                pbuffer.append([tmpf, -2, ptmnum])
                PTMmap[l[0]] = ptmnum
                ptmnum += 1
                continue
            if not l[3] in A_MAP:
                continue
            pbuffer.append([tmpf, A_MAP[l[3]], ptmnum])
            PTMmap[l[0]] = ptmnum
            ptmnum += 1

    f = tempfile.NamedTemporaryFile(delete=False, mode='wb')
    f.write(str.encode("{}\n".format(len(pbuffer))))
    for i, _ in enumerate(pbuffer):
        f.write(str.encode("{},1,{},{}\n".format(pbuffer[i][0], pbuffer[i][1], pbuffer[i][2])))
    f.close()

    f2 = tempfile.NamedTemporaryFile(delete=False, mode='wb')
    f2.write(str.encode("{}\n".format(len(spbuffer))))
    for i, _ in enumerate(spbuffer):
        f2.write(str.encode("{},1,{},{}\n".format(spbuffer[i][0], spbuffer[i][1], spbuffer[i][2])))
    f2.close()

    return f.name, f2.name, PTMmap


def peakcount(x):
    c = 0.
    for i in x:
        if i > -9.95:
            c += 1.
    return c / len(x)


def calc_correlations(df):
    correlations = df.groupby(['spec_id', 'charge', 'ion'])[['target', 'prediction']].corr().iloc[::2]['prediction']
    correlations.index = correlations.index.droplevel(3)
    correlations = correlations.to_frame().reset_index()
    correlations.columns = ['spec_id', 'charge', 'ion', 'pearsonr']
    return correlations


def argument_parser():
    parser = argparse.ArgumentParser()
    parser.add_argument("pep_file", metavar="<peptide file>",
                        help="list of peptides")
    parser.add_argument("-c", metavar="FILE", action="store", dest="config_file", default="config.txt",
                        help="config file (by default config.txt)")
    parser.add_argument("-s", metavar="FILE", action="store", dest="spec_file",
                        help=".mgf MS2 spectrum file (optional)")
    parser.add_argument("-w", metavar="FILE", action="store", dest="vector_file",
                        help="write feature vectors to FILE.{pkl,h5} (optional)")
    parser.add_argument("-m", metavar="INT", action="store", dest="num_cpu",
                        default="23", help="number of cpu's to use")
    args = parser.parse_args()

    if not args.config_file:
        print("Please provide a configfile (-c)!")
        exit(1)

    return(args.pep_file, args.spec_file, args.vector_file, args.config_file, int(args.num_cpu))


def print_logo():
    logo = """
 _____ _____ ___ _____ _____ _____
|     |   __|_  |  _  |     |  _  |
| | | |__   |  _|   __|-   -|   __|
|_|_|_|_____|___|__|  |_____|__|

           """
    print(logo)
    print("by sven.degroeve@ugent.be\n")


def run(pep_file, spec_file=None, vector_file=None, config_file=None, num_cpu=23, params=None,
        output_filename=None, datasetname=None, return_results=False, limit=None):
    # datasetname is needed for Omega compatibility. This can be set to None if a config_file is provided

    # If not specified, get parameters from config_file
    if params is None:
        if config_file is None:
            if datasetname is None:
                print("No config file specified")
                exit(1)
        else:
            params = load_configfile(config_file)

    model = params["model"]
    fragerror = params["frag_error"]

    if model in MODELS.keys():
        print("using {} models".format(model))
    else:
        print("Unknown fragmentation method: {}".format(model))
        print("Should be one of the following methods: {}".format(MODELS.keys()))
        exit(1)

    if output_filename is None and not return_results:
        output_filename = '{}_{}'.format('.'.join(pep_file.split('.')[:-1]), model)

    # Create amino acid MASSES file
    # to be compatible with Omega
    # that might have fixed modifications
    f = tempfile.NamedTemporaryFile(delete=False)
    for m in MASSES:
        f.write(str.encode("{}\n".format(m)))
    f.write(str.encode("0\n"))
    f.close()
    afile = f.name

    # PTMs are loaded the same as in Omega
    # This allows me to use the same C init() function in bot ms2ip and Omega
    (modfile, modfile2, PTMmap) = generate_modifications_file(params, MASSES, A_MAP)

    # read peptide information
    # the file contains the columns: spec_id, modifications, peptide and charge
    if type(pep_file) == str:
        with open(pep_file, 'rt') as f:
            line = f.readline()
            if line[:7] != 'spec_id':
                sys.stdout.write('PEPREC file should start with header column\n')
                exit(1)
            sep = line[7]
        data = pd.read_csv(pep_file,
                           sep=sep,
                           index_col=False,
                           dtype={"spec_id": str, "modifications": str},
                           nrows=limit)
    else:
        data = pep_file
    # for some reason the missing values are converted to float otherwise
    data = data.fillna("-")

    sys.stdout.write("starting workers...\n")
    myPool = multiprocessing.Pool(num_cpu)

    if spec_file:
        """
        When an mgf file is provided, MS2PIP either saves the feature vectors to
        train models with or writes a file with the predicted spectra next to
        the empirical one.
        """
        sys.stdout.write("scanning spectrum file... \n")
        titles = scan_spectrum_file(spec_file)
        split_titles = prepare_titles(titles, num_cpu)
        results = []

        for i in range(num_cpu):
            tmp = split_titles[i]
            """
            process_spectra(
                i,
                spec_file,
                vector_file,
                data[data["spec_id"].isin(tmp)],
                afile, modfile, modfile2, PTMmap, model, fragerror)
            """
            results.append(myPool.apply_async(process_spectra, args=(
                i,
                spec_file,
                vector_file,
                data[data["spec_id"].isin(tmp)],
                afile, modfile, modfile2, PTMmap, model, fragerror)))
            #"""
        myPool.close()
        myPool.join()

        sys.stdout.write("\nmerging results ")

        # Create vector file
        if vector_file:
            all_results = []
            for r in results:
                sys.stdout.write(".")
                psmids, df, dtargets = r.get()

                # dtargets is a dict, containing targets for every ion type (keys are int)
                for i, t in dtargets.items():
                    df["targets_{}".format(MODELS[model]['ion_types'][i])] = np.concatenate(t, axis=None)
                df["psmid"] = psmids

                all_results.append(df)

            # Only concat DataFrames with content (we get empty ones if more cpu's than peptides)
            all_results = pd.concat([df for df in all_results if len(df) != 0])

            sys.stdout.write("\nwriting vector file {}... \n".format(vector_file))
            # write result. write format depends on extension:
            ext = vector_file.split(".")[-1]
            if ext == "pkl":
                all_results.to_pickle(vector_file + ".pkl")
            elif ext == "csv":
                all_results.to_csv(vector_file)
            else:
                # "table" is a tag used to read back the .h5
                all_results.to_hdf(vector_file, "table")

        # Predict and compare with MGF file
        else:
            mz_bufs = []
            prediction_bufs = []
            target_bufs = []
            peplen_bufs = []
            charge_bufs = []
            pepid_bufs = []
            for r in results:
                mz_buf, prediction_buf, target_buf, peplen_buf, charge_buf, pepid_buf = r.get()
                mz_bufs.extend(mz_buf)
                prediction_bufs.extend(prediction_buf)
                target_bufs.extend(target_buf)
                peplen_bufs.extend(peplen_buf)
                charge_bufs.extend(charge_buf)
                pepid_bufs.extend(pepid_buf)

            # Reconstruct DataFrame
            num_ion_types = len(mz_bufs[0])
            ions = []
            ionnumbers = []
            charges = []
            pepids = []
            for pi, pl in enumerate(peplen_bufs):
                [ions.extend([ion_type] * (pl - 1)) for ion_type in MODELS[model]['ion_types']]
                ionnumbers.extend([x + 1 for x in range(pl - 1)] * num_ion_types)
                charges.extend([charge_bufs[pi]] * (num_ion_types * (pl - 1)))
                pepids.extend([pepid_bufs[pi]] * (num_ion_types * (pl - 1)))
            all_preds = pd.DataFrame()
            all_preds["spec_id"] = pepids
            all_preds["charge"] = charges
            all_preds["ion"] = ions
            all_preds["ionnumber"] = ionnumbers
            all_preds["mz"] = np.hstack(np.concatenate(mz_bufs, axis=None))
            all_preds["target"] = np.hstack(np.concatenate(target_bufs, axis=None))
            all_preds["prediction"] = np.hstack(np.concatenate(prediction_bufs, axis=None))

            sys.stdout.write("writing file {}_pred_and_emp.csv...\n".format(output_filename))
            all_preds.to_csv("{}_pred_and_emp.csv".format(output_filename), index=False)

            sys.stdout.write('computing correlations...\n')
            correlations = calc_correlations(all_preds)
            correlations.to_csv("{}_correlations.csv".format(output_filename), index=True)
            sys.stdout.write("median correlations: \n")
            sys.stdout.write("{}\n".format(correlations.groupby('ion')['pearsonr'].median()))

            sys.stdout.write("done! \n")

    # Only get the predictions
    else:
        sys.stdout.write("scanning peptide file... ")

        titles = data.spec_id.tolist()
        split_titles = prepare_titles(titles, num_cpu)
        results = []

        for i in range(num_cpu):
            tmp = split_titles[i]
            """
            process_peptides(
                i,
                data[data.spec_id.isin(tmp)],
                afile, modfile, modfile2, PTMmap, model)
            """
            results.append(myPool.apply_async(process_peptides, args=(
                i,
                data[data.spec_id.isin(tmp)],
                afile, modfile, modfile2, PTMmap, model)))
            #"""
        myPool.close()
        myPool.join()

        sys.stdout.write("merging results...\n")

        mz_bufs = []
        prediction_bufs = []
        peplen_bufs = []
        charge_bufs = []
        pepid_bufs = []
        for r in results:
            mz_buf, prediction_buf, peplen_buf, charge_buf, pepid_buf = r.get()
            mz_bufs.extend(mz_buf)
            prediction_bufs.extend(prediction_buf)
            peplen_bufs.extend(peplen_buf)
            charge_bufs.extend(charge_buf)
            pepid_bufs.extend(pepid_buf)

        # Reconstruct DataFrame
        num_ion_types = len(MODELS[model]['ion_types'])

        ions = []
        ionnumbers = []
        charges = []
        pepids = []
        for pi, pl in enumerate(peplen_bufs):
            [ions.extend([ion_type] * (pl - 1)) for ion_type in MODELS[model]['ion_types']]
            ionnumbers.extend([x + 1 for x in range(pl - 1)] * num_ion_types)
            charges.extend([charge_bufs[pi]] * (num_ion_types * (pl - 1)))
            pepids.extend([pepid_bufs[pi]] * (num_ion_types * (pl - 1)))
        all_preds = pd.DataFrame()
        all_preds["spec_id"] = pepids
        all_preds["charge"] = charges
        all_preds["ion"] = ions
        all_preds["ionnumber"] = ionnumbers
        all_preds["mz"] = np.hstack(np.concatenate(mz_bufs, axis=None))
        all_preds["prediction"] = np.hstack(np.concatenate(prediction_bufs, axis=None))


        mgf = False  # Set to True to write spectrum as MGF file
        if mgf:
            print("writing MGF file {}_predictions.mgf...".format(output_filename))
            write_mgf(all_preds, peprec=data, output_filename=output_filename)

        msp = False  # Set to True to write spectra as MSP file
        if msp:
            print("writing MSP file {}_predictions.msp...".format(output_filename))
            write_msp(all_preds, data, output_filename=output_filename)

        if not return_results:
            sys.stdout.write("writing file {}_predictions.csv...\n".format(output_filename))
            all_preds.to_csv("{}_predictions.csv".format(output_filename), index=False)
            sys.stdout.write("done!\n")
        else:
            return all_preds


def main():
    print_logo()
    pep_file, spec_file, vector_file, config_file, num_cpu = argument_parser()
    params = load_configfile(config_file)
    run(pep_file, spec_file=spec_file, vector_file=vector_file, params=params, num_cpu=num_cpu)


if __name__ == "__main__":
    main()<|MERGE_RESOLUTION|>--- conflicted
+++ resolved
@@ -5,6 +5,7 @@
 import multiprocessing
 from random import shuffle
 import tempfile
+from scipy.stats import pearsonr
 
 # Third party
 import numpy as np
@@ -20,966 +21,1060 @@
 # ion_types is required to write the ion types in the headers of the result files
 # features_version is required to select the features version
 MODELS = {
-    'CID': {'id': 0, 'ion_types': ['B', 'Y'], 'peaks_version': 'general', 'features_version': 'old'},
-    'HCD': {'id': 1, 'ion_types': ['B', 'Y'], 'peaks_version': 'general', 'features_version': 'normal'},
-    'TTOF5600': {'id': 2, 'ion_types': ['B', 'Y'], 'peaks_version': 'general', 'features_version': 'old'},
-    'HCDTMT': {'id': 3, 'ion_types': ['B', 'Y'], 'peaks_version': 'general', 'features_version': 'normal'},
-    'HCDiTRAQ4': {'id': 4, 'ion_types': ['B', 'Y'], 'peaks_version': 'general', 'features_version': 'old'},
-    'HCDiTRAQ4phospho': {'id': 5, 'ion_types': ['B', 'Y'], 'peaks_version': 'general', 'features_version': 'old'},
-    'ETD': {'id': 6, 'ion_types': ['B', 'Y', 'C', 'Z'], 'peaks_version': 'etd', 'features_version': 'old'},
-    'HCDch2': {'id': 7, 'ion_types': ['B', 'Y', 'B2', 'Y2'], 'peaks_version': 'ch2', 'features_version': 'normal'},
+	'CID': {'id': 0, 'ion_types': ['B', 'Y'], 'peaks_version': 'general', 'features_version': 'old'},
+	'HCD': {'id': 1, 'ion_types': ['B', 'Y'], 'peaks_version': 'general', 'features_version': 'normal'},
+	'TTOF5600': {'id': 2, 'ion_types': ['B', 'Y'], 'peaks_version': 'general', 'features_version': 'old'},
+	'HCDTMT': {'id': 3, 'ion_types': ['B', 'Y'], 'peaks_version': 'general', 'features_version': 'normal'},
+	'HCDiTRAQ4': {'id': 4, 'ion_types': ['B', 'Y'], 'peaks_version': 'general', 'features_version': 'old'},
+	'HCDiTRAQ4phospho': {'id': 5, 'ion_types': ['B', 'Y'], 'peaks_version': 'general', 'features_version': 'old'},
+	'ETD': {'id': 6, 'ion_types': ['B', 'Y', 'C', 'Z'], 'peaks_version': 'etd', 'features_version': 'old'},
+	'HCDch2': {'id': 7, 'ion_types': ['B', 'Y', 'B2', 'Y2'], 'peaks_version': 'ch2', 'features_version': 'normal'},
 }
 
 # Create A_MAP:
 # A_MAP converts the peptide amino acids to integers, note how "L" is removed
 AMINOS = [
-    "A", "C", "D", "E", "F", "G", "H", "I", "K", "M",
-    "N", "P", "Q", "R", "S", "T", "V", "W", "Y"
+	"A", "C", "D", "E", "F", "G", "H", "I", "K", "M",
+	"N", "P", "Q", "R", "S", "T", "V", "W", "Y"
 ]
 MASSES = [
-    71.037114, 103.00919, 115.026943, 129.042593, 147.068414,
-    57.021464, 137.058912, 113.084064, 128.094963, 131.040485,
-    114.042927, 97.052764, 128.058578, 156.101111, 87.032028,
-    101.047679, 99.068414, 186.079313, 163.063329,
-    # 147.0354  # iTRAQ fixed N-term modification (gets written to amino acid masses file)
+	71.037114, 103.00919, 115.026943, 129.042593, 147.068414,
+	57.021464, 137.058912, 113.084064, 128.094963, 131.040485,
+	114.042927, 97.052764, 128.058578, 156.101111, 87.032028,
+	101.047679, 99.068414, 186.079313, 163.063329,
+	# 147.0354  # iTRAQ fixed N-term modification (gets written to amino acid masses file)
 ]
 A_MAP = {a: i for i, a in enumerate(AMINOS)}
 
 
 def process_peptides(worker_num, data, afile, modfile, modfile2, PTMmap, model):
-    """
-    Function for each worker to process a list of peptides. The models are
-    chosen based on model. PTMmap, Ntermmap and Ctermmap determine the
-    modifications applied to each peptide sequence. Returns the predicted
-    spectra for all the peptides.
-    """
-
-    ms2pip_pyx.ms2pip_init(bytearray(afile.encode()), bytearray(modfile.encode()), bytearray(modfile2.encode()))
-
-    pcount = 0
-
-    # Prepare output variables
-    mz_buf = []
-    prediction_buf = []
-    peplen_buf = []
-    charge_buf = []
-    pepid_buf = []
-
-    # transform pandas dataframe into dictionary for easy access
-    specdict = data[["spec_id", "peptide", "modifications", "charge"]].set_index("spec_id").to_dict()
-    pepids = data['spec_id'].tolist()
-    peptides = specdict["peptide"]
-    modifications = specdict["modifications"]
-    charges = specdict["charge"]
-    del specdict
-
-    for pepid in pepids:
-        peptide = peptides[pepid]
-        peptide = peptide.replace("L", "I")
-        mods = modifications[pepid]
-
-        # Peptides longer then 101 lead to "Segmentation fault (core dumped)"
-        if len(peptide) > 100:
-            continue
-
-        # convert peptide string to integer list to speed up C code
-        peptide = np.array([0] + [A_MAP[x] for x in peptide] + [0], dtype=np.uint16)
-
-        modpeptide = apply_mods(peptide, mods, PTMmap)
-        if type(modpeptide) == str:
-            if modpeptide == "Unknown modification":
-                continue
-
-        pepid_buf.append(pepid)
-        peplen = len(peptide) -2
-        peplen_buf.append(peplen)
-
-        ch = charges[pepid]
-        charge_buf.append(ch)
-
-        model_id = MODELS[model]['id']
-        peaks_version = MODELS[model]['peaks_version']
-
-        # get ion mzs
-        mzs = ms2pip_pyx.get_mzs(modpeptide, peaks_version)
-        mz_buf.append([np.array(m, dtype=np.float32) for m in mzs])
-
-        # Predict the b- and y-ion intensities from the peptide
-<<<<<<< HEAD
-        # For C-term ion types (y, y++, z), flip the order of predictions,
-        # because get_predictions follows order from vector file
-        # enumerate works for variable number (and all) ion types
-        predictions = ms2pipfeatures_pyx.get_predictions(peptide, modpeptide, ch)
-        prediction_buf.append(np.array(predictions, dtype=np.float32))
-=======
-        predictions = ms2pip_pyx.get_predictions(peptide, modpeptide, ch, model_id, peaks_version)
-        prediction_buf.append([np.array(p, dtype=np.float32) for p in predictions])
->>>>>>> 4a99108c
-
-        pcount += 1
-        if (pcount % 500) == 0:
-            sys.stdout.write("(%i)%i "%(worker_num, pcount))
-            sys.stdout.flush()
-
-    return mz_buf, prediction_buf, peplen_buf, charge_buf, pepid_buf
-
-
-def process_spectra(worker_num, spec_file, vector_file, data, afile, modfile, modfile2, PTMmap, model, fragerror):
-    """
-    Function for each worker to process a list of spectra. Each peptide's
-    sequence is extracted from the mgf file. Then models are chosen based on
-    model. PTMmap, Ntermmap and Ctermmap determine the modifications
-    applied to each peptide sequence and the spectrum is predicted. Then either
-    the feature vectors are returned, or a DataFrame with the predicted and
-    empirical intensities.
-    """
-
-    ms2pip_pyx.ms2pip_init(bytearray(afile.encode()), bytearray(modfile.encode()), bytearray(modfile2.encode()))
-
-    # transform pandas datastructure into dictionary for easy access
-    specdict = data[["spec_id", "peptide", "modifications"]].set_index("spec_id").to_dict()
-    peptides = specdict["peptide"]
-    modifications = specdict["modifications"]
-
-    # cols contains the names of the computed features
-    cols_n = get_feature_names_new()
-    #cols_n = get_feature_names_catboost()
-
-    #for ti,tt in enumerate(names):
-    #   print("%i %s"%(ti+1,tt))
-
-    #SD
-    # dresults = []
-    dvectors = []
-    dtargets = dict()
-    psmids = []
-
-    mz_buf = []
-    target_buf = []
-    prediction_buf = []
-    peplen_buf = []
-    charge_buf = []
-    pepid_buf = []
-
-    title = ""
-    charge = 0
-    msms = []
-    peaks = []
-    f = open(spec_file)
-    skip = False
-    pcount = 0
-    while 1:
-        rows = f.readlines(50000)
-        if not rows:
-            break
-        for row in rows:
-            row = row.rstrip()
-            if row == "":
-                continue
-            if skip:
-                if row[0] == "B":
-                    if row[:10] == "BEGIN IONS":
-                        skip = False
-                else:
-                    continue
-            if row == "":
-                continue
-            if row[0] == "T":
-                if row[:5] == "TITLE":
-                    title = row[6:]
-                    if title not in peptides:
-                        skip = True
-                        continue
-            elif row[0].isdigit():
-                tmp = row.split()
-                msms.append(float(tmp[0]))
-                peaks.append(float(tmp[1]))
-            elif row[0] == "B":
-                if row[:10] == "BEGIN IONS":
-                    msms = []
-                    peaks = []
-            elif row[0] == "C":
-                if row[:6] == "CHARGE":
-                    charge = int(row[7:9].replace("+", ""))
-            elif row[:8] == "END IONS":
-                # process current spectrum
-                if title not in peptides:
-                    continue
-
-                #if title != "d.4839.4839.2.dta": continue
-
-                peptide = peptides[title]
-                peptide = peptide.replace("L", "I")
-                mods = modifications[title]
-                #SD
-                if "mut" in mods:
-                    continue
-
-                # Peptides longer then 101 lead to "Segmentation fault (core dumped)"
-                if len(peptide) > 100:
-                    continue
-
-                # convert peptide string to integer list to speed up C code
-                peptide = np.array([0] + [A_MAP[x] for x in peptide] + [0], dtype=np.uint16)
-
-                modpeptide = apply_mods(peptide, mods, PTMmap)
-                if type(modpeptide) == str:
-                    if modpeptide == "Unknown modification":
-                        continue
-
-                # remove reporter ions
-                if 'iTRAQ' in model:
-                    for mi, mp in enumerate(msms):
-                        if (mp >= 113) & (mp <= 118):
-                            peaks[mi] = 0
-
-                # TMT6plex: 126.1277, 127.1311, 128.1344, 129.1378, 130.1411, 131.1382
-<<<<<<< HEAD
-                if 'TMT' in fragmethod:
-                    for mi, mp in enumerate(msms):  
-=======
-                if 'TMT' in model:
-                    for mi, mp in enumerate(msms):
->>>>>>> 4a99108c
-                        if (mp >= 125) & (mp <= 132):
-                            peaks[mi] = 0
-
-                # normalize and convert MS2 peaks
-                msms = np.array(msms, dtype=np.float32)
-                debug = True
-                if not debug:
-                    peaks = peaks / np.sum(peaks)
-                    peaks = np.log2(np.array(peaks) + 0.001)
-                peaks = np.array(peaks)
-                peaks = peaks.astype(np.float32)
-
-                model_id = MODELS[model]['id']
-                peaks_version = MODELS[model]['peaks_version']
-
-                # get ion mzs
-                mzs = ms2pip_pyx.get_mzs(modpeptide, peaks_version)
-
-                # get targets
-                targets = ms2pip_pyx.get_targets(modpeptide, msms, peaks, float(fragerror), peaks_version)
-
-                if vector_file:
-                    psmids.extend([title]*(len(targets[0])))
-                    dvectors.append(np.array(ms2pip_pyx.get_vector(peptide, modpeptide, charge), dtype=np.uint16))
-                    #dvectors.append(np.array(ms2pip_pyx.get_vector_catboost(peptide, modpeptide, charge), dtype=np.uint16))
-
-                    # Collecting targets to dict; works for variable number of ion types
-                    # For C-term ion types (y, y++, z), flip the order of targets,
-                    # for correct order in vectors DataFrame
-                    for i, t in enumerate(targets):
-                        if i in dtargets.keys():
-                            if i % 2 == 0:
-                                dtargets[i].extend(t)
-                            else:
-                                dtargets[i].extend(t[::-1])
-                        else:
-                            if i % 2 == 0:
-                                dtargets[i] = [t]
-                            else:
-                                dtargets[i] = [t[::-1]]
-
-                else:
-                    # Predict the b- and y-ion intensities from the peptide
-                    pepid_buf.append(title)
-                    peplen_buf.append(len(peptide) - 2)
-                    charge_buf.append(charge)
-
-                    # get/append ion mzs, targets and predictions
-                    mzs = ms2pip_pyx.get_mzs(modpeptide, peaks_version)
-                    mz_buf.append([np.array(m, dtype=np.float32) for m in mzs])
-
-                    target_buf.append([np.array(t, dtype=np.float32) for t in targets])
-
-<<<<<<< HEAD
-                    predictions = ms2pipfeatures_pyx.get_predictions(peptide, modpeptide, charge)
-                    prediction_buf.append(np.array(predictions, dtype=np.float32))
-=======
-                    predictions = ms2pip_pyx.get_predictions(peptide, modpeptide, charge, model_id, peaks_version)
-                    prediction_buf.append([np.array(p, dtype=np.float32) for p in predictions])
->>>>>>> 4a99108c
-
-                pcount += 1
-                if (pcount % 500) == 0:
-                    sys.stdout.write("(%i)%i "%(worker_num, pcount))
-                    sys.stdout.flush()
-
-    f.close()
-
-    if vector_file:
-        # If num_cpu > number of spectra, dvectors can be empty
-        if dvectors:
-            # Temporary: until new features are incorporated into other models
-            # Concatenating dvectors into a 2D ndarray before making DataFrame saves lots of memory!
-            if model in ['HCD', 'HCDch2', 'HCDTMT']:
-                dvectors = np.concatenate(dvectors)
-                df = pd.DataFrame(dvectors, columns=cols_n, dtype=np.uint16, copy=False)
-            else:
-                if len(dvectors) > 1:
-                    dvectors = np.concatenate(dvectors)
-                df = pd.DataFrame(dvectors, dtype=np.uint16, copy=False)
-                df.columns = df.columns.astype(str)
-        else:
-            df = pd.DataFrame()
-        return psmids, df, dtargets
-
-    return mz_buf, prediction_buf, target_buf, peplen_buf, charge_buf, pepid_buf
+	"""
+	Function for each worker to process a list of peptides. The models are
+	chosen based on model. PTMmap, Ntermmap and Ctermmap determine the
+	modifications applied to each peptide sequence. Returns the predicted
+	spectra for all the peptides.
+	"""
+
+	ms2pip_pyx.ms2pip_init(bytearray(afile.encode()), bytearray(modfile.encode()), bytearray(modfile2.encode()))
+
+	pcount = 0
+
+	# Prepare output variables
+	mz_buf = []
+	prediction_buf = []
+	peplen_buf = []
+	charge_buf = []
+	pepid_buf = []
+
+	# transform pandas dataframe into dictionary for easy access
+	specdict = data[["spec_id", "peptide", "modifications", "charge"]].set_index("spec_id").to_dict()
+	pepids = data['spec_id'].tolist()
+	peptides = specdict["peptide"]
+	modifications = specdict["modifications"]
+	charges = specdict["charge"]
+	del specdict
+
+	for pepid in pepids:
+		peptide = peptides[pepid]
+		peptide = peptide.replace("L", "I")
+		mods = modifications[pepid]
+
+		# Peptides longer then 101 lead to "Segmentation fault (core dumped)"
+		if len(peptide) > 100:
+			continue
+
+		# convert peptide string to integer list to speed up C code
+		peptide = np.array([0] + [A_MAP[x] for x in peptide] + [0], dtype=np.uint16)
+
+		modpeptide = apply_mods(peptide, mods, PTMmap)
+		if type(modpeptide) == str:
+			if modpeptide == "Unknown modification":
+				continue
+
+		pepid_buf.append(pepid)
+		peplen = len(peptide) -2
+		peplen_buf.append(peplen)
+
+		ch = charges[pepid]
+		charge_buf.append(ch)
+
+		model_id = MODELS[model]['id']
+		peaks_version = MODELS[model]['peaks_version']
+
+		# get ion mzs
+		mzs = ms2pip_pyx.get_mzs(modpeptide, peaks_version)
+		mz_buf.append([np.array(m, dtype=np.float32) for m in mzs])
+
+		# Predict the b- and y-ion intensities from the peptide
+		predictions = ms2pip_pyx.get_predictions(peptide, modpeptide, ch, model_id, peaks_version)
+		prediction_buf.append([np.array(p, dtype=np.float32) for p in predictions])
+
+		pcount += 1
+		if (pcount % 500) == 0:
+			sys.stdout.write("(%i)%i "%(worker_num, pcount))
+			sys.stdout.flush()
+
+	return mz_buf, prediction_buf, peplen_buf, charge_buf, pepid_buf
+
+
+def process_spectra(worker_num, spec_file, vector_file, data, afile, modfile, modfile2, PTMmap, model, fragerror, tableau):
+	"""
+	Function for each worker to process a list of spectra. Each peptide's
+	sequence is extracted from the mgf file. Then models are chosen based on
+	model. PTMmap, Ntermmap and Ctermmap determine the modifications
+	applied to each peptide sequence and the spectrum is predicted. Then either
+	the feature vectors are returned, or a DataFrame with the predicted and
+	empirical intensities.
+	"""
+
+	ms2pip_pyx.ms2pip_init(bytearray(afile.encode()), bytearray(modfile.encode()), bytearray(modfile2.encode()))
+
+	# transform pandas datastructure into dictionary for easy access
+	specdict = data[["spec_id", "peptide", "modifications"]].set_index("spec_id").to_dict()
+	peptides = specdict["peptide"]
+	modifications = specdict["modifications"]
+
+	# cols contains the names of the computed features
+	cols_n = get_feature_names_new()
+	#cols_n = get_feature_names_catboost()
+
+	#for ti,tt in enumerate(names):
+	#   print("%i %s"%(ti+1,tt))
+
+	#SD
+	# dresults = []
+	dvectors = []
+	dtargets = dict()
+	psmids = []
+
+	mz_buf = []
+	target_buf = []
+	prediction_buf = []
+	peplen_buf = []
+	charge_buf = []
+	pepid_buf = []
+
+	if tableau == True:
+		ft = open("ms2pip_tableau.%i"%worker_num,"w")
+		ft2 = open("stats_tableau.%i"%worker_num,"w")
+
+	title = ""
+	charge = 0
+	msms = []
+	peaks = []
+	pepmass = 0
+	f = open(spec_file)
+	skip = False
+	pcount = 0
+	while 1:
+		rows = f.readlines(50000)
+		if not rows:
+			break
+		for row in rows:
+			row = row.rstrip()
+			if row == "":
+				continue
+			if skip:
+				if row[0] == "B":
+					if row[:10] == "BEGIN IONS":
+						skip = False
+				else:
+					continue
+			if row == "":
+				continue
+			if row[0] == "T":
+				if row[:5] == "TITLE":
+					title = row[6:]
+					if title not in peptides:
+						skip = True
+						continue
+			elif row[0].isdigit():
+				tmp = row.split()
+				msms.append(float(tmp[0]))
+				peaks.append(float(tmp[1]))
+			elif row[0] == "B":
+				if row[:10] == "BEGIN IONS":
+					msms = []
+					peaks = []
+			elif row[0] == "C":
+				if row[:6] == "CHARGE":
+					charge = int(row[7:9].replace("+", ""))
+			elif row[0] == "P":
+				if row[:7] == "PEPMASS":
+					pepmass = float(row.split("=")[1].split(" ")[0])
+			elif row[:8] == "END IONS":
+				# process current spectrum
+				if title not in peptides:
+					continue
+
+				#if title != "d.26625.26625.2.dta": continue
+
+				peptide = peptides[title]
+				peptide = peptide.replace("L", "I")
+				mods = modifications[title]
+				#SD
+				if "mut" in mods:
+					continue
+
+				# Peptides longer then 101 lead to "Segmentation fault (core dumped)"
+				if len(peptide) > 100:
+					continue
+
+				# convert peptide string to integer list to speed up C code
+				peptide = np.array([0] + [A_MAP[x] for x in peptide] + [0], dtype=np.uint16)
+
+				modpeptide = apply_mods(peptide, mods, PTMmap)
+				#print(modpeptide)
+				if type(modpeptide) == str:
+					if modpeptide == "Unknown modification":
+						continue
+
+				# remove reporter ions
+				if 'iTRAQ' in model:
+					for mi, mp in enumerate(msms):
+						if (mp >= 113) & (mp <= 118):
+							peaks[mi] = 0
+
+				# TMT6plex: 126.1277, 127.1311, 128.1344, 129.1378, 130.1411, 131.1382
+				if 'TMT' in model:
+					for mi, mp in enumerate(msms):
+						if (mp >= 125) & (mp <= 132):
+							peaks[mi] = 0
+			
+				#remove percursor peak
+				#for mi, mp in enumerate(msms):
+				#	if (mp >= pepmass-0.02) & (mp <= pepmass+0.02):
+				#		peaks[mi] = 0
+				
+				# normalize and convert MS2 peaks
+				msms = np.array(msms, dtype=np.float32)
+				debug = False #SD: had to change this...
+				#3M
+				tic = np.sum(peaks)
+				if not debug:
+					peaks = peaks / tic
+					peaks = np.log2(np.array(peaks) + 0.001)
+				peaks = np.array(peaks)
+				peaks = peaks.astype(np.float32)
+
+				model_id = MODELS[model]['id']
+				peaks_version = MODELS[model]['peaks_version']
+
+
+				if vector_file:
+					# get targets
+					targets = ms2pip_pyx.get_targets(modpeptide, msms, peaks, float(fragerror), peaks_version)
+					#print(targets[:2])
+					#print(targets)
+					#ss = 0
+					#for v in targets[0]:
+					#	if v != 0:
+					#		ss +=1
+					#for v in targets[1]:
+					#	if v != 0:
+					#		ss +=1
+					#if ss == 0:
+					#	print("%s %i %i"%(title,ss,2*len(targets[0])))
+					#	dd
+							
+					#3M
+					#targets = (np.array(targets[:2])/np.max(np.array(targets[:2]))) #SD: max norm should work better!!
+					psmids.extend([title]*(len(targets[0])))
+					dvectors.append(np.array(ms2pip_pyx.get_vector(peptide, modpeptide, charge), dtype=np.uint16))
+					#dvectors.append(np.array(ms2pip_pyx.get_vector_catboost(peptide, modpeptide, charge), dtype=np.uint16))
+
+					# Collecting targets to dict; works for variable number of ion types
+					# For C-term ion types (y, y++, z), flip the order of targets,
+					# for correct order in vectors DataFrame
+					for i, t in enumerate(targets):
+						if i in dtargets.keys():
+							if i % 2 == 0:
+								dtargets[i].extend(t)
+							else:
+								dtargets[i].extend(t[::-1])
+						else:
+							if i % 2 == 0:
+								dtargets[i] = [t]
+							else:
+								dtargets[i] = [t[::-1]]
+				elif tableau == True:     
+					numby = 0
+					numall = 0
+					explainedby = 0
+					explainedall = 0      
+					ts = []
+					ps = []
+					predictions = ms2pip_pyx.get_predictions(peptide, modpeptide, charge, model_id, peaks_version)
+					for m,p in zip(msms,peaks):
+						ft.write("%s;%f;%f;;;0\n"%(title,m,2**p))
+					# get targets
+					mzs,targets = ms2pip_pyx.get_targets_all(modpeptide, msms, peaks, float(fragerror), "all")
+					#get mean by intensity values to normalize!; WRONG !!!!!!!!!!!!!!!!!!!!!!!!!!!!!!!!!!!!!!!!!!!!!!!!!!!!!!!!!!!!!!!!!!!!!!!!!!!!!!!!!!!!!!!!!!!!!!!!!!!!!
+					maxt = 0.
+					maxp = 0.
+					it = 0
+					for cion in [1,2]:
+						for ionnumber in range(len(modpeptide)-3):
+							for lion in ['a','b-h2o','b-nh3','b','c']:
+								if (lion == "b") & (cion == 1):
+									if maxt < (2**targets[it])-0.001:
+										maxt = (2**targets[it])-0.001
+									if maxp < (2**predictions[0][ionnumber])-0.001:
+										maxp = (2**predictions[0][ionnumber])-0.001
+								it += 1
+					for cion in [1,2]:
+						for ionnumber in range(len(modpeptide)-3):
+							for lion in ['y-h2o','z','y','x']:
+								if (lion == "y") & (cion == 1):
+									if maxt < (2**targets[it])-0.001:
+										maxt = (2**targets[it])-0.001
+									if maxp < (2**predictions[1][ionnumber])-0.001:
+										maxp = (2**predictions[1][ionnumber])-0.001
+								it += 1
+					#b
+					it = 0
+					for cion in [1,2]:
+						for ionnumber in range(len(modpeptide)-3):
+							for lion in ['a','b-h2o','b-nh3','b','c']:
+								if mzs[it] > 0:
+									numall+=1
+									explainedall += (2**targets[it])-0.001
+								ft.write("%s;%f;%f;%s;%i;%i;1\n"%(title,mzs[it],(2**targets[it])/maxt,lion,cion,ionnumber))    
+								if (lion == "b") & (cion == 1):
+									ts.append(targets[it])
+									ps.append(predictions[0][ionnumber])
+									if mzs[it] > 0:
+										numby+=1
+										explainedby += (2**targets[it])-0.001
+									ft.write("%s;%f;%f;%s;%i;%i;2\n"%(title,mzs[it],(2**(predictions[0][ionnumber]))/maxp,lion,cion,ionnumber))    
+								it+=1                			
+					#y
+					for cion in [1,2]:
+						for ionnumber in range(len(modpeptide)-3):
+							for lion in ['y-h2o','z','y','x']:
+								if mzs[it] > 0:
+									numall+=1
+									explainedall += (2**targets[it])-0.001
+								ft.write("%s;%f;%f;%s;%i;%i;1\n"%(title,mzs[it],(2**targets[it])/maxt,lion,cion,ionnumber))    
+								if (lion == "y") & (cion == 1):
+									ts.append(targets[it])
+									ps.append(predictions[1][ionnumber])
+									if mzs[it] > 0:
+										numby+=1
+										explainedby += (2**targets[it])-0.001
+									ft.write("%s;%f;%f;%s;%i;%i;2\n"%(title,mzs[it],(2**(predictions[1][ionnumber]))/maxp,lion,cion,ionnumber))   
+								it+=1        
+					ft2.write("%s;%i;%i;%f;%f;%i;%i;%f;%f;%f;%f\n"%(title,len(modpeptide)-2,len(msms),tic,pearsonr(ts,ps)[0],numby,numall,explainedby,explainedall,float(numby)/(2*(len(peptide)-3)),float(numall)/(18*(len(peptide)-3))))					
+				else:
+					# get targets
+					targets = ms2pip_pyx.get_targets(modpeptide, msms, peaks, float(fragerror), peaks_version)
+										
+					#3M
+					#targets = (np.array(targets[:2])/np.max(np.array(targets[:2]))) #SD: max norm should work better!!
+
+					# Predict the b- and y-ion intensities from the peptide
+					pepid_buf.append(title)
+					peplen_buf.append(len(peptide) - 2)
+					charge_buf.append(charge)
+
+					# get/append ion mzs, targets and predictions
+					mzs = ms2pip_pyx.get_mzs(modpeptide, peaks_version)
+					mz_buf.append([np.array(m, dtype=np.float32) for m in mzs])
+
+					target_buf.append([np.array(t, dtype=np.float32) for t in targets])
+
+					predictions = ms2pip_pyx.get_predictions(peptide, modpeptide, charge, model_id, peaks_version)
+					#print(predictions)
+					prediction_buf.append([np.array(p, dtype=np.float32) for p in predictions])
+
+				pcount += 1
+				if (pcount % 500) == 0:
+					sys.stdout.write("(%i)%i "%(worker_num, pcount))
+					sys.stdout.flush()
+
+	f.close()
+	if tableau == True:
+		ft.close()
+		ft2.close()
+
+	if vector_file:
+		# If num_cpu > number of spectra, dvectors can be empty
+		if dvectors:
+			# Temporary: until new features are incorporated into other models
+			# Concatenating dvectors into a 2D ndarray before making DataFrame saves lots of memory!
+			if model in ['HCD', 'HCDch2', 'HCDTMT']:
+				dvectors = np.concatenate(dvectors)
+				df = pd.DataFrame(dvectors, columns=cols_n, dtype=np.uint16, copy=False)
+			else:
+				if len(dvectors) > 1:
+					dvectors = np.concatenate(dvectors)
+				df = pd.DataFrame(dvectors, dtype=np.uint16, copy=False)
+				df.columns = df.columns.astype(str)
+		else:
+			df = pd.DataFrame()
+		return psmids, df, dtargets
+
+	return mz_buf, prediction_buf, target_buf, peplen_buf, charge_buf, pepid_buf
 
 
 def get_feature_names():
-    """
-    feature names for the fixed peptide length feature vectors
-    """
-    aminos = ["A", "C", "D", "E", "F", "G", "H", "I", "K",
-              "M", "N", "P", "Q", "R", "S", "T", "V", "W", "Y"]
-    names = []
-    for a in aminos:
-        names.append("Ib_" + a)
-    names.append("sumIbaG")
-    names.append("meanIbwikiG")
-    names.append("sumIywaG")
-    names.append("meanIywikiG")
-
-    names += ["pmz", "peplen", "ionnumber", "ionnumber_rel"]
-
-    for c in ["aG", "wikiG", "mz", "bas", "heli", "hydro", "pI"]:
-        names.append("sum_" + c)
-
-    for c in ["mz", "bas", "heli", "hydro", "pI"]:
-        names.append("mean_" + c)
-
-    for c in ["max_{}", "min_{}", "max{}_b", "min{}_b", "max{}_y", "min{}_y"]:
-        for b in ["bas", "heli", "hydro", "pI"]:
-            names.append(c.format(b))
-
-    names.append("mz_ion")
-    names.append("mz_ion_other")
-    names.append("mean_mz_ion")
-    names.append("mean_mz_ion_other")
-
-    for c in ["bas", "heli", "hydro", "pI"]:
-        names.append("{}_ion".format(c))
-        names.append("{}_ion_other".format(c))
-        names.append("{}_ion_minus_ion_other".format(c))
-        #names.append("mean_{}_ion".format(c))
-        #names.append("mean_{}_ion_other".format(c))
-
-    for c in ["plus_cleave{}", "times_cleave{}", "minus1_cleave{}", "minus2_cleave{}", "bsum{}", "ysum{}"]:
-        for b in ["bas", "heli", "hydro", "pI"]:
-            names.append(c.format(b))
-
-    for pos in ["0", "1", "-2", "-1"]:
-        for c in ["mz", "bas", "heli", "hydro", "pI", "wikiG", "P", "D", "E", "K", "R"]:
-            names.append("loc_" + pos + "_" + c)
-
-    for pos in ["i", "i+1"]:
-        for c in ["wikiG", "P", "D", "E", "K", "R"]:
-            names.append("loc_" + pos + "_" + c)
-
-    for c in ["bas", "heli", "hydro", "pI", "mz"]:
-        for pos in ["i", "i-1", "i+1", "i+2"]:
-            names.append("loc_" + pos + "_" + c)
-
-    names.append("charge")
-
-    return names
+	"""
+	feature names for the fixed peptide length feature vectors
+	"""
+	aminos = ["A", "C", "D", "E", "F", "G", "H", "I", "K",
+			  "M", "N", "P", "Q", "R", "S", "T", "V", "W", "Y"]
+	names = []
+	for a in aminos:
+		names.append("Ib_" + a)
+	names.append("sumIbaG")
+	names.append("meanIbwikiG")
+	names.append("sumIywaG")
+	names.append("meanIywikiG")
+
+	names += ["pmz", "peplen", "ionnumber", "ionnumber_rel"]
+
+	for c in ["aG", "wikiG", "mz", "bas", "heli", "hydro", "pI"]:
+		names.append("sum_" + c)
+
+	for c in ["mz", "bas", "heli", "hydro", "pI"]:
+		names.append("mean_" + c)
+
+	for c in ["max_{}", "min_{}", "max{}_b", "min{}_b", "max{}_y", "min{}_y"]:
+		for b in ["bas", "heli", "hydro", "pI"]:
+			names.append(c.format(b))
+
+	names.append("mz_ion")
+	names.append("mz_ion_other")
+	names.append("mean_mz_ion")
+	names.append("mean_mz_ion_other")
+
+	for c in ["bas", "heli", "hydro", "pI"]:
+		names.append("{}_ion".format(c))
+		names.append("{}_ion_other".format(c))
+		names.append("{}_ion_minus_ion_other".format(c))
+		#names.append("mean_{}_ion".format(c))
+		#names.append("mean_{}_ion_other".format(c))
+
+	for c in ["plus_cleave{}", "times_cleave{}", "minus1_cleave{}", "minus2_cleave{}", "bsum{}", "ysum{}"]:
+		for b in ["bas", "heli", "hydro", "pI"]:
+			names.append(c.format(b))
+
+	for pos in ["0", "1", "-2", "-1"]:
+		for c in ["mz", "bas", "heli", "hydro", "pI", "wikiG", "P", "D", "E", "K", "R"]:
+			names.append("loc_" + pos + "_" + c)
+
+	for pos in ["i", "i+1"]:
+		for c in ["wikiG", "P", "D", "E", "K", "R"]:
+			names.append("loc_" + pos + "_" + c)
+
+	for c in ["bas", "heli", "hydro", "pI", "mz"]:
+		for pos in ["i", "i-1", "i+1", "i+2"]:
+			names.append("loc_" + pos + "_" + c)
+
+	names.append("charge")
+
+	return names
 
 
 def get_feature_names_catboost():
-    num_props = 4
-    names = ["amino_first","amino_last","amino_lcleave","amino_rcleave","peplen", "charge"]
-    for t in range(5):
-        names.append("charge"+str(t))
-    for t in range(num_props):
-        names.append("qmin_%i"%t)
-        names.append("q1_%i"%t)
-        names.append("q2_%i"%t)
-        names.append("q3_%i"%t)
-        names.append("qmax_%i"%t)
-    names.append("len_n")
-    names.append("len_c")
-
-    for a in ['A', 'C', 'D', 'E', 'F', 'G', 'H', 'I', 'K', 'M',
-              'N', 'P', 'Q', 'R', 'S', 'T', 'V', 'W', 'Y']:
-        names.append("I_n_%s"%a)
-        names.append("I_c_%s"%a)
-
-    for t in range(num_props):
-        for pos in ["p0", "pend", "pi-1", "pi", "pi+1", "pi+2"]:
-            names.append("prop_%i_%s"%(t, pos))
-        names.append("sum_%i_n"%t)
-        names.append("q0_%i_n"%t)
-        names.append("q1_%i_n"%t)
-        names.append("q2_%i_n"%t)
-        names.append("q3_%i_n"%t)
-        names.append("q4_%i_n"%t)
-        names.append("sum_%i_c"%t)
-        names.append("q0_%i_c"%t)
-        names.append("q1_%i_c"%t)
-        names.append("q2_%i_c"%t)
-        names.append("q3_%i_c"%t)
-        names.append("q4_%i_c"%t)
-
-    return names
+	num_props = 4
+	names = ["amino_first","amino_last","amino_lcleave","amino_rcleave","peplen", "charge"]
+	for t in range(5):
+		names.append("charge"+str(t))
+	for t in range(num_props):
+		names.append("qmin_%i"%t)
+		names.append("q1_%i"%t)
+		names.append("q2_%i"%t)
+		names.append("q3_%i"%t)
+		names.append("qmax_%i"%t)
+	names.append("len_n")
+	names.append("len_c")
+
+	for a in ['A', 'C', 'D', 'E', 'F', 'G', 'H', 'I', 'K', 'M',
+			  'N', 'P', 'Q', 'R', 'S', 'T', 'V', 'W', 'Y']:
+		names.append("I_n_%s"%a)
+		names.append("I_c_%s"%a)
+
+	for t in range(num_props):
+		for pos in ["p0", "pend", "pi-1", "pi", "pi+1", "pi+2"]:
+			names.append("prop_%i_%s"%(t, pos))
+		names.append("sum_%i_n"%t)
+		names.append("q0_%i_n"%t)
+		names.append("q1_%i_n"%t)
+		names.append("q2_%i_n"%t)
+		names.append("q3_%i_n"%t)
+		names.append("q4_%i_n"%t)
+		names.append("sum_%i_c"%t)
+		names.append("q0_%i_c"%t)
+		names.append("q1_%i_c"%t)
+		names.append("q2_%i_c"%t)
+		names.append("q3_%i_c"%t)
+		names.append("q4_%i_c"%t)
+
+	return names
 
 def get_feature_names_new():
-    num_props = 4
-    names = ["peplen", "charge"]
-    for t in range(5):
-        names.append("charge"+str(t))
-    for t in range(num_props):
-        names.append("qmin_%i"%t)
-        names.append("q1_%i"%t)
-        names.append("q2_%i"%t)
-        names.append("q3_%i"%t)
-        names.append("qmax_%i"%t)
-    names.append("len_n")
-    names.append("len_c")
-
-    for a in ['A', 'C', 'D', 'E', 'F', 'G', 'H', 'I', 'K', 'M',
-              'N', 'P', 'Q', 'R', 'S', 'T', 'V', 'W', 'Y']:
-        names.append("I_n_%s"%a)
-        names.append("I_c_%s"%a)
-
-    for t in range(num_props):
-        for pos in ["p0", "pend", "pi-1", "pi", "pi+1", "pi+2"]:
-            names.append("prop_%i_%s"%(t, pos))
-        names.append("sum_%i_n"%t)
-        names.append("q0_%i_n"%t)
-        names.append("q1_%i_n"%t)
-        names.append("q2_%i_n"%t)
-        names.append("q3_%i_n"%t)
-        names.append("q4_%i_n"%t)
-        names.append("sum_%i_c"%t)
-        names.append("q0_%i_c"%t)
-        names.append("q1_%i_c"%t)
-        names.append("q2_%i_c"%t)
-        names.append("q3_%i_c"%t)
-        names.append("q4_%i_c"%t)
-
-    return names
+	num_props = 5
+	names = ["peplen", "charge"]
+	for t in range(5):
+		names.append("charge"+str(t))
+	for t in range(num_props):
+		names.append("qmin_%i"%t)
+		names.append("q1_%i"%t)
+		names.append("q2_%i"%t)
+		names.append("q3_%i"%t)
+		names.append("qmax_%i"%t)
+	names.append("len_n")
+	names.append("len_c")
+
+	for a in ['A', 'C', 'D', 'E', 'F', 'G', 'H', 'I', 'K', 'M',
+			  'N', 'P', 'Q', 'R', 'S', 'T', 'V', 'W', 'Y']:
+		names.append("I_n_%s"%a)
+		names.append("I_c_%s"%a)
+
+	for t in range(num_props):
+		for pos in ["p0", "pend", "pi-1", "pi", "pi+1", "pi+2"]:
+			names.append("prop_%i_%s"%(t, pos))
+		names.append("sum_%i_n"%t)
+		names.append("q0_%i_n"%t)
+		names.append("q1_%i_n"%t)
+		names.append("q2_%i_n"%t)
+		names.append("q3_%i_n"%t)
+		names.append("q4_%i_n"%t)
+		names.append("sum_%i_c"%t)
+		names.append("q0_%i_c"%t)
+		names.append("q1_%i_c"%t)
+		names.append("q2_%i_c"%t)
+		names.append("q3_%i_c"%t)
+		names.append("q4_%i_c"%t)
+
+	return names
 
 
 
 def get_feature_names_small(ionnumber):
-    """
-    feature names for the fixed peptide length feature vectors
-    """
-    names = []
-    names += ["pmz", "peplen"]
-
-    for c in ["bas", "heli", "hydro", "pI"]:
-        names.append("sum_" + c)
-
-    for c in ["mz", "bas", "heli", "hydro", "pI"]:
-        names.append("mean_" + c)
-
-    names.append("mz_ion")
-    names.append("mz_ion_other")
-    names.append("mean_mz_ion")
-    names.append("mean_mz_ion_other")
-
-    for c in ["bas", "heli", "hydro", "pI"]:
-        names.append("{}_ion".format(c))
-        names.append("{}_ion_other".format(c))
-
-    names.append("endK")
-    names.append("endR")
-    names.append("nextP")
-    names.append("nextK")
-    names.append("nextR")
-
-    for c in ["bas", "heli", "hydro", "pI", "mz"]:
-        for pos in ["i", "i-1", "i+1", "i+2"]:
-            names.append("loc_" + pos + "_" + c)
-
-    names.append("charge")
-
-    for i in range(ionnumber):
-        for c in ["bas", "heli", "hydro", "pI", "mz"]:
-            names.append("P_%i_%s"%(i, c))
-        names.append("P_%i_P"%i)
-        names.append("P_%i_K"%i)
-        names.append("P_%i_R"%i)
-
-    return names
+	"""
+	feature names for the fixed peptide length feature vectors
+	"""
+	names = []
+	names += ["pmz", "peplen"]
+
+	for c in ["bas", "heli", "hydro", "pI"]:
+		names.append("sum_" + c)
+
+	for c in ["mz", "bas", "heli", "hydro", "pI"]:
+		names.append("mean_" + c)
+
+	names.append("mz_ion")
+	names.append("mz_ion_other")
+	names.append("mean_mz_ion")
+	names.append("mean_mz_ion_other")
+
+	for c in ["bas", "heli", "hydro", "pI"]:
+		names.append("{}_ion".format(c))
+		names.append("{}_ion_other".format(c))
+
+	names.append("endK")
+	names.append("endR")
+	names.append("nextP")
+	names.append("nextK")
+	names.append("nextR")
+
+	for c in ["bas", "heli", "hydro", "pI", "mz"]:
+		for pos in ["i", "i-1", "i+1", "i+2"]:
+			names.append("loc_" + pos + "_" + c)
+
+	names.append("charge")
+
+	for i in range(ionnumber):
+		for c in ["bas", "heli", "hydro", "pI", "mz"]:
+			names.append("P_%i_%s"%(i, c))
+		names.append("P_%i_P"%i)
+		names.append("P_%i_K"%i)
+		names.append("P_%i_R"%i)
+
+	return names
 
 
 def get_feature_names_chem(peplen):
-    """
-    feature names for the fixed peptide length feature vectors
-    """
-
-    names = []
-    names += ["pmz", "peplen", "ionnumber", "ionnumber_rel", "mean_mz"]
-
-    for c in ["mean_{}", "max_{}", "min_{}", "max{}_b", "min{}_b", "max{}_y", "min{}_y"]:
-        for b in ["bas", "heli", "hydro", "pI"]:
-            names.append(c.format(b))
-
-    for c in ["mz", "bas", "heli", "hydro", "pI"]:
-        names.append("{}_ion".format(c))
-        names.append("{}_ion_other".format(c))
-        names.append("mean_{}_ion".format(c))
-        names.append("mean_{}_ion_other".format(c))
-
-    for c in ["plus_cleave{}", "times_cleave{}", "minus1_cleave{}", "minus2_cleave{}", "bsum{}", "ysum{}"]:
-        for b in ["bas", "heli", "hydro", "pI"]:
-            names.append(c.format(b))
-
-    for i in range(peplen):
-        for c in ["mz", "bas", "heli", "hydro", "pI"]:
-            names.append("fix_" + c + "_" + str(i))
-
-    names.append("charge")
-
-    return names
+	"""
+	feature names for the fixed peptide length feature vectors
+	"""
+
+	names = []
+	names += ["pmz", "peplen", "ionnumber", "ionnumber_rel", "mean_mz"]
+
+	for c in ["mean_{}", "max_{}", "min_{}", "max{}_b", "min{}_b", "max{}_y", "min{}_y"]:
+		for b in ["bas", "heli", "hydro", "pI"]:
+			names.append(c.format(b))
+
+	for c in ["mz", "bas", "heli", "hydro", "pI"]:
+		names.append("{}_ion".format(c))
+		names.append("{}_ion_other".format(c))
+		names.append("mean_{}_ion".format(c))
+		names.append("mean_{}_ion_other".format(c))
+
+	for c in ["plus_cleave{}", "times_cleave{}", "minus1_cleave{}", "minus2_cleave{}", "bsum{}", "ysum{}"]:
+		for b in ["bas", "heli", "hydro", "pI"]:
+			names.append(c.format(b))
+
+	for i in range(peplen):
+		for c in ["mz", "bas", "heli", "hydro", "pI"]:
+			names.append("fix_" + c + "_" + str(i))
+
+	names.append("charge")
+
+	return names
 
 
 def scan_spectrum_file(filename):
-    """
-    go over mgf file and return list with all spectrum titles
-    """
-    titles = []
-    f = open(filename)
-    while 1:
-        rows = f.readlines(10000)
-        if not rows:
-            break
-        for row in rows:
-            if row[0] == "T":
-                if row[:5] == "TITLE":
-                    titles.append(row.rstrip()[6:])#.replace(" ", "") # unnecessary? creates issues when PEPREC spec_id has spaces
-    f.close()
-    return titles
+	"""
+	go over mgf file and return list with all spectrum titles
+	"""
+	titles = []
+	f = open(filename)
+	while 1:
+		rows = f.readlines(10000)
+		if not rows:
+			break
+		for row in rows:
+			if row[0] == "T":
+				if row[:5] == "TITLE":
+					titles.append(row.rstrip()[6:])#.replace(" ", "") # unnecessary? creates issues when PEPREC spec_id has spaces
+	f.close()
+	return titles
 
 
 def prepare_titles(titles, num_cpu):
-    """
-    Take a list and return a list containing num_cpu smaller lists with the
-    spectrum titles/peptides that will be split across the workers
-    """
-    # titles might be ordered from small to large peptides,
-    # shuffling improves parallel speeds
-    shuffle(titles)
-
-    split_titles = [titles[i * len(titles) // num_cpu: (i + 1) * len(titles) // num_cpu] for i in range(num_cpu)]
-    sys.stdout.write("{} spectra (~{:.0f} per cpu)\n".format(len(titles), np.mean([len(a) for a in split_titles])))
-
-    return split_titles
+	"""
+	Take a list and return a list containing num_cpu smaller lists with the
+	spectrum titles/peptides that will be split across the workers
+	"""
+	# titles might be ordered from small to large peptides,
+	# shuffling improves parallel speeds
+	shuffle(titles)
+
+	split_titles = [titles[i * len(titles) // num_cpu: (i + 1) * len(titles) // num_cpu] for i in range(num_cpu)]
+	sys.stdout.write("{} spectra (~{:.0f} per cpu)\n".format(len(titles), np.mean([len(a) for a in split_titles])))
+
+	return split_titles
 
 
 def apply_mods(peptide, mods, PTMmap):
-    """
-    Takes a peptide sequence and a set of modifications. Returns the modified
-    version of the peptide sequence, c- and n-term modifications. This modified
-    version are hard coded in ms2pipfeatures_c.c for now.
-    """
-    modpeptide = np.array(peptide[:], dtype=np.uint16)
-
-
-    if mods != "-":
-        l = mods.split("|")
-        for i in range(0, len(l), 2):
-            tl = l[i + 1]
-            if tl in PTMmap:
-                modpeptide[int(l[i])] = PTMmap[tl]
-            else:
-                sys.stderr.write("Unknown modification: {}\n".format(tl))
-                return "Unknown modification"
-
-    return modpeptide
+	"""
+	Takes a peptide sequence and a set of modifications. Returns the modified
+	version of the peptide sequence, c- and n-term modifications. This modified
+	version are hard coded in ms2pipfeatures_c.c for now.
+	"""
+	modpeptide = np.array(peptide[:], dtype=np.uint16)
+
+	if mods != "-":
+		l = mods.split("|")
+		for i in range(0, len(l), 2):
+			tl = l[i + 1]
+			if tl in PTMmap:
+				modpeptide[int(l[i])] = PTMmap[tl]
+			else:
+				sys.stderr.write("Unknown modification: {}\n".format(tl))
+				return "Unknown modification"
+
+	return modpeptide
 
 
 def load_configfile(filepath):
-    params = {}
-    params['ptm'] = []
-    params['sptm'] = []
-    params['gptm'] = []
-    with open(filepath) as f:
-        for line in f:
-            line = line.strip()
-            if not line or line[0] == '#':
-                continue
-            (par, val) = line.split('=')
-            if par == "ptm":
-                params["ptm"].append(val)
-            elif par == "sptm":
-                params["sptm"].append(val)
-            elif par == "gptm":
-                params["gptm"].append(val)
-            else:
-                params[par] = val
-    return params
+	params = {}
+	params['ptm'] = []
+	params['sptm'] = []
+	params['gptm'] = []
+	with open(filepath) as f:
+		for line in f:
+			line = line.strip()
+			if not line or line[0] == '#':
+				continue
+			(par, val) = line.split('=')
+			if par == "ptm":
+				params["ptm"].append(val)
+			elif par == "sptm":
+				params["sptm"].append(val)
+			elif par == "gptm":
+				params["gptm"].append(val)
+			else:
+				params[par] = val
+	return params
 
 
 def generate_modifications_file(params, MASSES, A_MAP):
-    PTMmap = {}
-
-    ptmnum = 38  # Omega compatibility (mutations)
-    spbuffer = []
-    for v in params["sptm"]:
-        l = v.split(',')
-        tmpf = float(l[1])
-        if l[2] == 'opt':
-            if l[3] == "N-term":
-                spbuffer.append([tmpf, -1, ptmnum])
-                PTMmap[l[0]] = ptmnum
-                ptmnum += 1
-                continue
-            if l[3] == "C-term":
-                spbuffer.append([tmpf, -2, ptmnum])
-                PTMmap[l[0]] = ptmnum
-                ptmnum += 1
-                continue
-            if not l[3] in A_MAP:
-                continue
-            spbuffer.append([tmpf, A_MAP[l[3]], ptmnum])
-            PTMmap[l[0]] = ptmnum
-            ptmnum += 1
-    pbuffer = []
-    for v in params["ptm"]:
-        l = v.split(',')
-        tmpf = float(l[1])
-        if l[2] == 'opt':
-            if l[3] == "N-term":
-                pbuffer.append([tmpf, -1, ptmnum])
-                PTMmap[l[0]] = ptmnum
-                ptmnum += 1
-                continue
-            if l[3] == "C-term":
-                pbuffer.append([tmpf, -2, ptmnum])
-                PTMmap[l[0]] = ptmnum
-                ptmnum += 1
-                continue
-            if not l[3] in A_MAP:
-                continue
-            pbuffer.append([tmpf, A_MAP[l[3]], ptmnum])
-            PTMmap[l[0]] = ptmnum
-            ptmnum += 1
-
-    f = tempfile.NamedTemporaryFile(delete=False, mode='wb')
-    f.write(str.encode("{}\n".format(len(pbuffer))))
-    for i, _ in enumerate(pbuffer):
-        f.write(str.encode("{},1,{},{}\n".format(pbuffer[i][0], pbuffer[i][1], pbuffer[i][2])))
-    f.close()
-
-    f2 = tempfile.NamedTemporaryFile(delete=False, mode='wb')
-    f2.write(str.encode("{}\n".format(len(spbuffer))))
-    for i, _ in enumerate(spbuffer):
-        f2.write(str.encode("{},1,{},{}\n".format(spbuffer[i][0], spbuffer[i][1], spbuffer[i][2])))
-    f2.close()
-
-    return f.name, f2.name, PTMmap
+	PTMmap = {}
+
+	ptmnum = 38  # Omega compatibility (mutations)
+	spbuffer = []
+	for v in params["sptm"]:
+		l = v.split(',')
+		tmpf = float(l[1])
+		if l[2] == 'opt':
+			if l[3] == "N-term":
+				spbuffer.append([tmpf, -1, ptmnum])
+				PTMmap[l[0]] = ptmnum
+				ptmnum += 1
+				continue
+			if l[3] == "C-term":
+				spbuffer.append([tmpf, -2, ptmnum])
+				PTMmap[l[0]] = ptmnum
+				ptmnum += 1
+				continue
+			if not l[3] in A_MAP:
+				continue
+			spbuffer.append([tmpf, A_MAP[l[3]], ptmnum])
+			PTMmap[l[0]] = ptmnum
+			ptmnum += 1
+	pbuffer = []
+	for v in params["ptm"]:
+		l = v.split(',')
+		tmpf = float(l[1])
+		if l[2] == 'opt':
+			if l[3] == "N-term":
+				pbuffer.append([tmpf, -1, ptmnum])
+				PTMmap[l[0].lower()] = ptmnum
+				#PTMmap[l[0]] = ptmnum
+				ptmnum += 1
+				continue
+			if l[3] == "C-term":
+				pbuffer.append([tmpf, -2, ptmnum])
+				PTMmap[l[0].lower()] = ptmnum
+				#PTMmap[l[0]] = ptmnum
+				ptmnum += 1
+				continue
+			if not l[3] in A_MAP:
+				continue
+			pbuffer.append([tmpf, A_MAP[l[3]], ptmnum])
+			PTMmap[l[0].lower()] = ptmnum
+			#print("%i %s"%(ptmnum,l[0]))
+			#PTMmap[l[0]] = ptmnum
+			ptmnum += 1
+
+	f = tempfile.NamedTemporaryFile(delete=False, mode='wb')
+	f.write(str.encode("{}\n".format(len(pbuffer))))
+	for i, _ in enumerate(pbuffer):
+		f.write(str.encode("{},1,{},{}\n".format(pbuffer[i][0], pbuffer[i][1], pbuffer[i][2])))
+	f.close()
+
+	f2 = tempfile.NamedTemporaryFile(delete=False, mode='wb')
+	f2.write(str.encode("{}\n".format(len(spbuffer))))
+	for i, _ in enumerate(spbuffer):
+		f2.write(str.encode("{},1,{},{}\n".format(spbuffer[i][0], spbuffer[i][1], spbuffer[i][2])))
+	f2.close()
+
+	return f.name, f2.name, PTMmap
 
 
 def peakcount(x):
-    c = 0.
-    for i in x:
-        if i > -9.95:
-            c += 1.
-    return c / len(x)
+	c = 0.
+	for i in x:
+		if i > -9.95:
+			c += 1.
+	return c / len(x)
 
 
 def calc_correlations(df):
-    correlations = df.groupby(['spec_id', 'charge', 'ion'])[['target', 'prediction']].corr().iloc[::2]['prediction']
-    correlations.index = correlations.index.droplevel(3)
-    correlations = correlations.to_frame().reset_index()
-    correlations.columns = ['spec_id', 'charge', 'ion', 'pearsonr']
-    return correlations
+	correlations = df.groupby(['spec_id'])[['target', 'prediction']].corr().iloc[::2]['prediction']
+	correlations.index = correlations.index.droplevel(3)
+	correlations = correlations.to_frame().reset_index()
+	correlations.columns = ['spec_id', 'pearsonr']
+	return correlations
 
 
 def argument_parser():
-    parser = argparse.ArgumentParser()
-    parser.add_argument("pep_file", metavar="<peptide file>",
-                        help="list of peptides")
-    parser.add_argument("-c", metavar="FILE", action="store", dest="config_file", default="config.txt",
-                        help="config file (by default config.txt)")
-    parser.add_argument("-s", metavar="FILE", action="store", dest="spec_file",
-                        help=".mgf MS2 spectrum file (optional)")
-    parser.add_argument("-w", metavar="FILE", action="store", dest="vector_file",
-                        help="write feature vectors to FILE.{pkl,h5} (optional)")
-    parser.add_argument("-m", metavar="INT", action="store", dest="num_cpu",
-                        default="23", help="number of cpu's to use")
-    args = parser.parse_args()
-
-    if not args.config_file:
-        print("Please provide a configfile (-c)!")
-        exit(1)
-
-    return(args.pep_file, args.spec_file, args.vector_file, args.config_file, int(args.num_cpu))
+	parser = argparse.ArgumentParser()
+	parser.add_argument("pep_file", metavar="<peptide file>",
+						help="list of peptides")
+	parser.add_argument("-c", metavar="FILE", action="store", dest="config_file", default="config.txt",
+						help="config file (by default config.txt)")
+	parser.add_argument("-s", metavar="FILE", action="store", dest="spec_file",
+						help=".mgf MS2 spectrum file (optional)")
+	parser.add_argument("-w", metavar="FILE", action="store", dest="vector_file",
+						help="write feature vectors to FILE.{pkl,h5} (optional)")
+	parser.add_argument("-m", metavar="INT", action="store", dest="num_cpu",
+						default="23", help="number of cpu's to use")
+	parser.add_argument('-t', action='store_true', default=False, dest='tableau',
+					help='create Tableau Reader file')
+	args = parser.parse_args()
+
+	if not args.config_file:
+		print("Please provide a configfile (-c)!")
+		exit(1)
+
+	return(args.pep_file, args.spec_file, args.vector_file, args.config_file, int(args.num_cpu), args.tableau)
 
 
 def print_logo():
-    logo = """
+	logo = """
  _____ _____ ___ _____ _____ _____
 |     |   __|_  |  _  |     |  _  |
 | | | |__   |  _|   __|-   -|   __|
 |_|_|_|_____|___|__|  |_____|__|
 
-           """
-    print(logo)
-    print("by sven.degroeve@ugent.be\n")
+		   """
+	print(logo)
+	print("by sven.degroeve@ugent.be\n")
 
 
 def run(pep_file, spec_file=None, vector_file=None, config_file=None, num_cpu=23, params=None,
-        output_filename=None, datasetname=None, return_results=False, limit=None):
-    # datasetname is needed for Omega compatibility. This can be set to None if a config_file is provided
-
-    # If not specified, get parameters from config_file
-    if params is None:
-        if config_file is None:
-            if datasetname is None:
-                print("No config file specified")
-                exit(1)
-        else:
-            params = load_configfile(config_file)
-
-    model = params["model"]
-    fragerror = params["frag_error"]
-
-    if model in MODELS.keys():
-        print("using {} models".format(model))
-    else:
-        print("Unknown fragmentation method: {}".format(model))
-        print("Should be one of the following methods: {}".format(MODELS.keys()))
-        exit(1)
-
-    if output_filename is None and not return_results:
-        output_filename = '{}_{}'.format('.'.join(pep_file.split('.')[:-1]), model)
-
-    # Create amino acid MASSES file
-    # to be compatible with Omega
-    # that might have fixed modifications
-    f = tempfile.NamedTemporaryFile(delete=False)
-    for m in MASSES:
-        f.write(str.encode("{}\n".format(m)))
-    f.write(str.encode("0\n"))
-    f.close()
-    afile = f.name
-
-    # PTMs are loaded the same as in Omega
-    # This allows me to use the same C init() function in bot ms2ip and Omega
-    (modfile, modfile2, PTMmap) = generate_modifications_file(params, MASSES, A_MAP)
-
-    # read peptide information
-    # the file contains the columns: spec_id, modifications, peptide and charge
-    if type(pep_file) == str:
-        with open(pep_file, 'rt') as f:
-            line = f.readline()
-            if line[:7] != 'spec_id':
-                sys.stdout.write('PEPREC file should start with header column\n')
-                exit(1)
-            sep = line[7]
-        data = pd.read_csv(pep_file,
-                           sep=sep,
-                           index_col=False,
-                           dtype={"spec_id": str, "modifications": str},
-                           nrows=limit)
-    else:
-        data = pep_file
-    # for some reason the missing values are converted to float otherwise
-    data = data.fillna("-")
-
-    sys.stdout.write("starting workers...\n")
-    myPool = multiprocessing.Pool(num_cpu)
-
-    if spec_file:
-        """
-        When an mgf file is provided, MS2PIP either saves the feature vectors to
-        train models with or writes a file with the predicted spectra next to
-        the empirical one.
-        """
-        sys.stdout.write("scanning spectrum file... \n")
-        titles = scan_spectrum_file(spec_file)
-        split_titles = prepare_titles(titles, num_cpu)
-        results = []
-
-        for i in range(num_cpu):
-            tmp = split_titles[i]
-            """
-            process_spectra(
-                i,
-                spec_file,
-                vector_file,
-                data[data["spec_id"].isin(tmp)],
-                afile, modfile, modfile2, PTMmap, model, fragerror)
-            """
-            results.append(myPool.apply_async(process_spectra, args=(
-                i,
-                spec_file,
-                vector_file,
-                data[data["spec_id"].isin(tmp)],
-                afile, modfile, modfile2, PTMmap, model, fragerror)))
-            #"""
-        myPool.close()
-        myPool.join()
-
-        sys.stdout.write("\nmerging results ")
-
-        # Create vector file
-        if vector_file:
-            all_results = []
-            for r in results:
-                sys.stdout.write(".")
-                psmids, df, dtargets = r.get()
-
-                # dtargets is a dict, containing targets for every ion type (keys are int)
-                for i, t in dtargets.items():
-                    df["targets_{}".format(MODELS[model]['ion_types'][i])] = np.concatenate(t, axis=None)
-                df["psmid"] = psmids
-
-                all_results.append(df)
-
-            # Only concat DataFrames with content (we get empty ones if more cpu's than peptides)
-            all_results = pd.concat([df for df in all_results if len(df) != 0])
-
-            sys.stdout.write("\nwriting vector file {}... \n".format(vector_file))
-            # write result. write format depends on extension:
-            ext = vector_file.split(".")[-1]
-            if ext == "pkl":
-                all_results.to_pickle(vector_file + ".pkl")
-            elif ext == "csv":
-                all_results.to_csv(vector_file)
-            else:
-                # "table" is a tag used to read back the .h5
-                all_results.to_hdf(vector_file, "table")
-
-        # Predict and compare with MGF file
-        else:
-            mz_bufs = []
-            prediction_bufs = []
-            target_bufs = []
-            peplen_bufs = []
-            charge_bufs = []
-            pepid_bufs = []
-            for r in results:
-                mz_buf, prediction_buf, target_buf, peplen_buf, charge_buf, pepid_buf = r.get()
-                mz_bufs.extend(mz_buf)
-                prediction_bufs.extend(prediction_buf)
-                target_bufs.extend(target_buf)
-                peplen_bufs.extend(peplen_buf)
-                charge_bufs.extend(charge_buf)
-                pepid_bufs.extend(pepid_buf)
-
-            # Reconstruct DataFrame
-            num_ion_types = len(mz_bufs[0])
-            ions = []
-            ionnumbers = []
-            charges = []
-            pepids = []
-            for pi, pl in enumerate(peplen_bufs):
-                [ions.extend([ion_type] * (pl - 1)) for ion_type in MODELS[model]['ion_types']]
-                ionnumbers.extend([x + 1 for x in range(pl - 1)] * num_ion_types)
-                charges.extend([charge_bufs[pi]] * (num_ion_types * (pl - 1)))
-                pepids.extend([pepid_bufs[pi]] * (num_ion_types * (pl - 1)))
-            all_preds = pd.DataFrame()
-            all_preds["spec_id"] = pepids
-            all_preds["charge"] = charges
-            all_preds["ion"] = ions
-            all_preds["ionnumber"] = ionnumbers
-            all_preds["mz"] = np.hstack(np.concatenate(mz_bufs, axis=None))
-            all_preds["target"] = np.hstack(np.concatenate(target_bufs, axis=None))
-            all_preds["prediction"] = np.hstack(np.concatenate(prediction_bufs, axis=None))
-
-            sys.stdout.write("writing file {}_pred_and_emp.csv...\n".format(output_filename))
-            all_preds.to_csv("{}_pred_and_emp.csv".format(output_filename), index=False)
-
-            sys.stdout.write('computing correlations...\n')
-            correlations = calc_correlations(all_preds)
-            correlations.to_csv("{}_correlations.csv".format(output_filename), index=True)
-            sys.stdout.write("median correlations: \n")
-            sys.stdout.write("{}\n".format(correlations.groupby('ion')['pearsonr'].median()))
-
-            sys.stdout.write("done! \n")
-
-    # Only get the predictions
-    else:
-        sys.stdout.write("scanning peptide file... ")
-
-        titles = data.spec_id.tolist()
-        split_titles = prepare_titles(titles, num_cpu)
-        results = []
-
-        for i in range(num_cpu):
-            tmp = split_titles[i]
-            """
-            process_peptides(
-                i,
-                data[data.spec_id.isin(tmp)],
-                afile, modfile, modfile2, PTMmap, model)
-            """
-            results.append(myPool.apply_async(process_peptides, args=(
-                i,
-                data[data.spec_id.isin(tmp)],
-                afile, modfile, modfile2, PTMmap, model)))
-            #"""
-        myPool.close()
-        myPool.join()
-
-        sys.stdout.write("merging results...\n")
-
-        mz_bufs = []
-        prediction_bufs = []
-        peplen_bufs = []
-        charge_bufs = []
-        pepid_bufs = []
-        for r in results:
-            mz_buf, prediction_buf, peplen_buf, charge_buf, pepid_buf = r.get()
-            mz_bufs.extend(mz_buf)
-            prediction_bufs.extend(prediction_buf)
-            peplen_bufs.extend(peplen_buf)
-            charge_bufs.extend(charge_buf)
-            pepid_bufs.extend(pepid_buf)
-
-        # Reconstruct DataFrame
-        num_ion_types = len(MODELS[model]['ion_types'])
-
-        ions = []
-        ionnumbers = []
-        charges = []
-        pepids = []
-        for pi, pl in enumerate(peplen_bufs):
-            [ions.extend([ion_type] * (pl - 1)) for ion_type in MODELS[model]['ion_types']]
-            ionnumbers.extend([x + 1 for x in range(pl - 1)] * num_ion_types)
-            charges.extend([charge_bufs[pi]] * (num_ion_types * (pl - 1)))
-            pepids.extend([pepid_bufs[pi]] * (num_ion_types * (pl - 1)))
-        all_preds = pd.DataFrame()
-        all_preds["spec_id"] = pepids
-        all_preds["charge"] = charges
-        all_preds["ion"] = ions
-        all_preds["ionnumber"] = ionnumbers
-        all_preds["mz"] = np.hstack(np.concatenate(mz_bufs, axis=None))
-        all_preds["prediction"] = np.hstack(np.concatenate(prediction_bufs, axis=None))
-
-
-        mgf = False  # Set to True to write spectrum as MGF file
-        if mgf:
-            print("writing MGF file {}_predictions.mgf...".format(output_filename))
-            write_mgf(all_preds, peprec=data, output_filename=output_filename)
-
-        msp = False  # Set to True to write spectra as MSP file
-        if msp:
-            print("writing MSP file {}_predictions.msp...".format(output_filename))
-            write_msp(all_preds, data, output_filename=output_filename)
-
-        if not return_results:
-            sys.stdout.write("writing file {}_predictions.csv...\n".format(output_filename))
-            all_preds.to_csv("{}_predictions.csv".format(output_filename), index=False)
-            sys.stdout.write("done!\n")
-        else:
-            return all_preds
+		output_filename=None, datasetname=None, return_results=False, limit=None, tableau=False):
+	# datasetname is needed for Omega compatibility. This can be set to None if a config_file is provided
+
+	# If not specified, get parameters from config_file
+	if params is None:
+		if config_file is None:
+			if datasetname is None:
+				print("No config file specified")
+				exit(1)
+		else:
+			params = load_configfile(config_file)
+
+	model = params["model"]
+	fragerror = params["frag_error"]
+
+	if model in MODELS.keys():
+		print("using {} models".format(model))
+	else:
+		print("Unknown fragmentation method: {}".format(model))
+		print("Should be one of the following methods: {}".format(MODELS.keys()))
+		exit(1)
+
+	if output_filename is None and not return_results:
+		output_filename = '{}_{}'.format('.'.join(pep_file.split('.')[:-1]), model)
+
+	# Create amino acid MASSES file
+	# to be compatible with Omega
+	# that might have fixed modifications
+	f = tempfile.NamedTemporaryFile(delete=False)
+	for m in MASSES:
+		f.write(str.encode("{}\n".format(m)))
+	f.write(str.encode("0\n"))
+	f.close()
+	afile = f.name
+
+	# PTMs are loaded the same as in Omega
+	# This allows me to use the same C init() function in bot ms2ip and Omega
+	(modfile, modfile2, PTMmap) = generate_modifications_file(params, MASSES, A_MAP)
+	print(modfile)
+	print(modfile2)
+
+	# read peptide information
+	# the file contains the columns: spec_id, modifications, peptide and charge
+	if type(pep_file) == str:
+		with open(pep_file, 'rt') as f:
+			line = f.readline()
+			if line[:7] != 'spec_id':
+				sys.stdout.write('PEPREC file should start with header column\n')
+				exit(1)
+			sep = line[7]
+		data = pd.read_csv(pep_file,
+						   sep=sep,
+						   index_col=False,
+						   dtype={"spec_id": str, "modifications": str},
+						   nrows=limit)
+	else:
+		data = pep_file
+	# for some reason the missing values are converted to float otherwise
+	data = data.fillna("-")
+
+	sys.stdout.write("starting workers...\n")
+	myPool = multiprocessing.Pool(num_cpu)
+
+	if spec_file:
+		"""
+		When an mgf file is provided, MS2PIP either saves the feature vectors to
+		train models with or writes a file with the predicted spectra next to
+		the empirical one.
+		"""
+		sys.stdout.write("scanning spectrum file... \n")
+		titles = scan_spectrum_file(spec_file)
+		split_titles = prepare_titles(titles, num_cpu)
+		results = []
+
+		for i in range(num_cpu):
+			tmp = split_titles[i]
+			"""
+			process_spectra(
+				i,
+				spec_file,
+				vector_file,
+				data[data["spec_id"].isin(tmp)],
+				afile, modfile, modfile2, PTMmap, model, fragerror, tableau)
+			"""
+			results.append(myPool.apply_async(process_spectra, args=(
+				i,
+				spec_file,
+				vector_file,
+				data[data["spec_id"].isin(tmp)],
+				afile, modfile, modfile2, PTMmap, model, fragerror, tableau)))
+			#"""
+		myPool.close()
+		myPool.join()
+
+		sys.stdout.write("\nmerging results ")
+
+		# Create vector file
+		if vector_file:
+			all_results = []
+			for r in results:
+				sys.stdout.write(".")
+				psmids, df, dtargets = r.get()
+
+				# dtargets is a dict, containing targets for every ion type (keys are int)
+				for i, t in dtargets.items():
+					df["targets_{}".format(MODELS[model]['ion_types'][i])] = np.concatenate(t, axis=None)
+				df["psmid"] = psmids
+
+				all_results.append(df)
+
+			# Only concat DataFrames with content (we get empty ones if more cpu's than peptides)
+			all_results = pd.concat([df for df in all_results if len(df) != 0])
+
+			sys.stdout.write("\nwriting vector file {}... \n".format(vector_file))
+			# write result. write format depends on extension:
+			ext = vector_file.split(".")[-1]
+			if ext == "pkl":
+				all_results.to_pickle(vector_file + ".pkl")
+			elif ext == "csv":
+				all_results.to_csv(vector_file)
+			else:
+				# "table" is a tag used to read back the .h5
+				all_results.to_hdf(vector_file, "table")
+
+		# Predict and compare with MGF file
+		else:
+			mz_bufs = []
+			prediction_bufs = []
+			target_bufs = []
+			peplen_bufs = []
+			charge_bufs = []
+			pepid_bufs = []
+			for r in results:
+				mz_buf, prediction_buf, target_buf, peplen_buf, charge_buf, pepid_buf = r.get()
+				mz_bufs.extend(mz_buf)
+				prediction_bufs.extend(prediction_buf)
+				target_bufs.extend(target_buf)
+				peplen_bufs.extend(peplen_buf)
+				charge_bufs.extend(charge_buf)
+				pepid_bufs.extend(pepid_buf)
+
+			# Reconstruct DataFrame
+			num_ion_types = len(mz_bufs[0])
+			ions = []
+			ionnumbers = []
+			charges = []
+			pepids = []
+			for pi, pl in enumerate(peplen_bufs):
+				[ions.extend([ion_type] * (pl - 1)) for ion_type in MODELS[model]['ion_types']]
+				ionnumbers.extend([x + 1 for x in range(pl - 1)] * num_ion_types)
+				charges.extend([charge_bufs[pi]] * (num_ion_types * (pl - 1)))
+				pepids.extend([pepid_bufs[pi]] * (num_ion_types * (pl - 1)))
+			all_preds = pd.DataFrame()
+			all_preds["spec_id"] = pepids
+			all_preds["charge"] = charges
+			all_preds["ion"] = ions
+			all_preds["ionnumber"] = ionnumbers
+			all_preds["mz"] = np.hstack(np.concatenate(mz_bufs, axis=None))
+			all_preds["target"] = np.hstack(np.concatenate(target_bufs, axis=None))
+			all_preds["prediction"] = np.hstack(np.concatenate(prediction_bufs, axis=None))
+
+			sys.stdout.write("writing file {}_pred_and_emp.csv...\n".format(output_filename))
+			all_preds.to_csv("{}_pred_and_emp.csv".format(output_filename), index=False)
+
+			sys.stdout.write('computing correlations...\n')
+			correlations = calc_correlations(all_preds)
+			correlations.to_csv("{}_correlations.csv".format(output_filename), index=True)
+			#sys.stdout.write("median correlations: \n")
+			#sys.stdout.write("{}\n".format(correlations.groupby('ion')['pearsonr'].median()))
+
+			sys.stdout.write("done! \n")
+
+	# Only get the predictions
+	else:
+		sys.stdout.write("scanning peptide file... ")
+
+		titles = data.spec_id.tolist()
+		split_titles = prepare_titles(titles, num_cpu)
+		results = []
+
+		for i in range(num_cpu):
+			tmp = split_titles[i]
+			"""
+			process_peptides(
+				i,
+				data[data.spec_id.isin(tmp)],
+				afile, modfile, modfile2, PTMmap, model)
+			"""
+			results.append(myPool.apply_async(process_peptides, args=(
+				i,
+				data[data.spec_id.isin(tmp)],
+				afile, modfile, modfile2, PTMmap, model)))
+			#"""
+		myPool.close()
+		myPool.join()
+
+		sys.stdout.write("merging results...\n")
+
+		mz_bufs = []
+		prediction_bufs = []
+		peplen_bufs = []
+		charge_bufs = []
+		pepid_bufs = []
+		for r in results:
+			mz_buf, prediction_buf, peplen_buf, charge_buf, pepid_buf = r.get()
+			mz_bufs.extend(mz_buf)
+			prediction_bufs.extend(prediction_buf)
+			peplen_bufs.extend(peplen_buf)
+			charge_bufs.extend(charge_buf)
+			pepid_bufs.extend(pepid_buf)
+
+		# Reconstruct DataFrame
+		num_ion_types = len(MODELS[model]['ion_types'])
+
+		ions = []
+		ionnumbers = []
+		charges = []
+		pepids = []
+		for pi, pl in enumerate(peplen_bufs):
+			[ions.extend([ion_type] * (pl - 1)) for ion_type in MODELS[model]['ion_types']]
+			ionnumbers.extend([x + 1 for x in range(pl - 1)] * num_ion_types)
+			charges.extend([charge_bufs[pi]] * (num_ion_types * (pl - 1)))
+			pepids.extend([pepid_bufs[pi]] * (num_ion_types * (pl - 1)))
+		all_preds = pd.DataFrame()
+		all_preds["spec_id"] = pepids
+		all_preds["charge"] = charges
+		all_preds["ion"] = ions
+		all_preds["ionnumber"] = ionnumbers
+		all_preds["mz"] = np.hstack(np.concatenate(mz_bufs, axis=None))
+		all_preds["prediction"] = np.hstack(np.concatenate(prediction_bufs, axis=None))
+
+
+		mgf = False  # Set to True to write spectrum as MGF file
+		if mgf:
+			print("writing MGF file {}_predictions.mgf...".format(output_filename))
+			write_mgf(all_preds, peprec=data, output_filename=output_filename)
+
+		msp = False  # Set to True to write spectra as MSP file
+		if msp:
+			print("writing MSP file {}_predictions.msp...".format(output_filename))
+			write_msp(all_preds, data, output_filename=output_filename)
+
+		if not return_results:
+			sys.stdout.write("writing file {}_predictions.csv...\n".format(output_filename))
+			all_preds.to_csv("{}_predictions.csv".format(output_filename), index=False)
+			sys.stdout.write("done!\n")
+		else:
+			return all_preds
 
 
 def main():
-    print_logo()
-    pep_file, spec_file, vector_file, config_file, num_cpu = argument_parser()
-    params = load_configfile(config_file)
-    run(pep_file, spec_file=spec_file, vector_file=vector_file, params=params, num_cpu=num_cpu)
+	print_logo()
+	pep_file, spec_file, vector_file, config_file, num_cpu, tableau = argument_parser()
+	params = load_configfile(config_file)
+	run(pep_file, spec_file=spec_file, vector_file=vector_file, params=params, num_cpu=num_cpu, tableau=tableau)
 
 
 if __name__ == "__main__":
-    main()+	main()