--- conflicted
+++ resolved
@@ -48,12 +48,8 @@
     "scipy>=1.2,<2",
     "tqdm>=4,<5",
     "tables>=3.4",
-<<<<<<< HEAD
     "tomlkit>=0.5,<1"
-=======
-    "tomlkit>=0.5.11,<1",
     "sqlalchemy>=1.3,<2"
->>>>>>> 4c87378c
 ]
 PYTHON_REQUIRES = ">=3.6,<4"
 
