import os
import sys
import argparse
import math
import pandas as pd
import numpy as np
import xgboost as xgb
from sklearn.metrics import precision_recall_curve
from sklearn.metrics import average_precision_score
import random
import operator
import pickle
import matplotlib.pyplot as plt
import seaborn as sns
from scipy.stats import pearsonr

import ms2pipfeatures_pyx

def tan_obj(preds, dtrain):
	labels = dtrain.get_label()
	x = (preds-labels)
	grad = (np.exp(2*x)-1) / (np.exp(2*x)+1)
	hess = (4*np.exp(2*x)) / (np.exp(2*x) + 1)^2 
	return grad, hess

def evalerror(preds, dtrain):
    labels = dtrain.get_label()
    # return a pair metric_name, result
    # since preds are margin(before logistic transformation, cutoff at 0)
    return 'pearsonr', pearsonr(preds,labels)[0]

def main():

<<<<<<< HEAD
	parser = argparse.ArgumentParser(description='XGBoost training')    
	parser.add_argument('vectors',metavar='<_vectors.pkl>',
					 help='feature vector file')
	parser.add_argument('vectorstest',metavar='<_vectors.pkl>',
					 help='feature vector file')
=======
	parser = argparse.ArgumentParser(description='XGBoost training')
	parser.add_argument('vectors',metavar='<_vectors.pkl or .h5>',
	         help='feature vector file')
>>>>>>> 7963c31a
	parser.add_argument('type',metavar='<type>',
	         help='model type')
	parser.add_argument('-c',metavar='INT', action="store", dest='num_cpu', default=23,
	         help='number of cpu\'s to use')
	args = parser.parse_args()

	sys.stderr.write('loading data\n')
<<<<<<< HEAD
	
	vectors = pd.read_pickle(args.vectors)
	print len(vectors)
	print vectors.charge
	#vectors.dropna(inplace=True)
	#vectors.to_pickle("/home/compomics/local/ddd.pkl")
	#ddd
	#vectors = pd.read_pickle("/home/compomics/local/ddd.pkl")
	vectorstest = pd.read_pickle(args.vectorstest)
	vectors=vectors[vectors.peplen==10]
	vectors=vectors[(vectors.charge==2)|(vectors.charge==2)]
	vectorstest=vectorstest[vectorstest.peplen==10]
	vectorstest=vectorstest[(vectorstest.charge==2)|(vectorstest.charge==2)]
=======

	if args.vectors.split('.')[-1] == 'pkl':
	  vectors = pd.read_pickle(args.vectors)
	elif args.vectors.split('.')[-1] == 'h5':
	  vectors = pd.read_hdf(args.vectors, 'table')
	else:
	  print "unsuported feature vector format"
	vectors.dropna(inplace=True)
>>>>>>> 7963c31a
	print len(vectors)
	print vectors.head()
	#print vectors['charge'].value_counts()
	#tmp = vectors.pop("charge")
	targetsB = vectors.pop("targetsB")
	targetsY = vectors.pop("targetsY")
	targetsBtest = vectorstest.pop("targetsB")
	targetsYtest = vectorstest.pop("targetsY")
	#psmids = vectors.pop("psmid")
	psmids = vectors["psmid"]
	psmidstest = vectorstest["psmid"]
	#vectors = vectors[['psmid','loc_i+2_hydro','loc_i-1_hydro','Iy_H','loc_i+1_pI','Iy_G','peplen','mean_hydro_ion_other','loc_i_mz','loc_-2_mz','loc_-2_heli','Ib_D','loc_1_pI','loc_i+1_mz','Iy_A','loc_i+2_bas','loc_i-1_bas','Iy_E','Iy_V','Iy_Q','loc_-2_bas','mean_hydro','Ib_P','loc_-2_hydro','loc_i_bas','loc_1_mz','loc_0_heli','loc_i_pI','mean_hydro_ion','loc_0_pI','loc_0_mz','mean_mz_ion_other','Iy_R','mean_mz','mean_pI','loc_1_hydro','loc_1_bas','loc_1_heli','Ib_R','loc_i_heli','loc_0_hydro','mean_heli','loc_i_hydro','Ib_K','mean_pI_ion_other','loc_i+1_bas','Iy_K','Iy_P','mean_heli_ion_other','mean_mz_ion','Iy_I','loc_0_bas','mean_heli_ion','loc_i+1_hydro','Ib_H','mean_pI_ion','mz_ion_other','loc_i+1_heli','mean_bas','hydro_ion_other','mean_bas_ion_other','mean_bas_ion','pmz','pI_ion_other','hydro_ion','heli_ion_other','bas_ion_other','heli_ion','pI_ion','mz_ion','charge','bas_ion','ionnumber_rel']]
	#targets['target'] = targets['target'].values+targets2['target']
	#targets['target'] = np.log2(targets['target']+0.001)
	#targets['target'] = np.sqrt(targets['target'])
	#print targets.target.values

	#vectors = vectors[targets.target>0]
	#psmids = psmids[targets.target>0].PSMid
	#targets = targets[targets.target>0]

	#psmids = psmids.PSMid

	#selecting charge +2 peptides only!!
	np.random.seed(1)
	upeps = psmids.unique()
	num_psms = len(upeps)
	np.random.shuffle(upeps)

	#creating train/test split
	#numTrain = int(0.8*len(vectors))

	#train_vectors = vectors.iloc[:numTrain]
	#train_targets = targets.iloc[:numTrain]
	#test_vectors = vectors.iloc[numTrain:]
	#test_targets = targets.iloc[numTrain:]

	test_psms = upeps[:int(num_psms*0.2)]
<<<<<<< HEAD
	#train_psms = np.random.choice(upeps[int(num_psms*0.2):],50000,replace=False)
=======


>>>>>>> 7963c31a
	#with open("testpsm","w") as f:
	#	for t in test_psms:
	#		f.write("%s\n"%t)
	#dddd

	test_vectors = vectors[psmids.isin(test_psms)]
	test_targets = targetsY[psmids.isin(test_psms)]
	train_vectors = vectors[~psmids.isin(test_psms)]
	train_targets = targetsY[~psmids.isin(test_psms)]

	print len(train_targets)
	print train_targets.describe()
	#print test_targets
	##dd

	train_psmids = train_vectors.pop("psmid")
	test_psmids = test_vectors.pop("psmid")
<<<<<<< HEAD
	eval_psmids = vectorstest.pop("psmid")
	
=======

>>>>>>> 7963c31a
	train_vectors = train_vectors.astype(np.float32)
	test_vectors = test_vectors.astype(np.float32)
	eval_vectors = vectorstest.astype(np.float32)


	#train_targets.hist()
	#plt.show()

	print len(train_vectors)
	print len(test_vectors)
<<<<<<< HEAD
	print len(eval_vectors)
	
=======

>>>>>>> 7963c31a
	sys.stderr.write('loading data done\n')

	#rename features to understand decision tree dump
	#train_vectors.columns = ['Feature'+str(i) for i in range(len(train_vectors.columns))]
	#test_vectors.columns = ['Feature'+str(i) for i in range(len(train_vectors.columns))]
	numf = len(train_vectors.columns.values)

	#create XGBoost datastructure
	sys.stderr.write('creating DMatrix\n')
	#xtrain = xgb.DMatrix(train_vectors, label=train_targets['y_4'])
	#xeval = xgb.DMatrix(test_vectors, label=test_targets['y_4'])
	xtrain = xgb.DMatrix(train_vectors, label=train_targets)
	xtest = xgb.DMatrix(test_vectors, label=test_targets)
	xeval = xgb.DMatrix(eval_vectors, label=targetsYtest)
	sys.stderr.write('creating DMatrix done\n')
<<<<<<< HEAD
	
	evallist  = [(xeval,'eval'),(xtest,'test')]
	
	
=======

	evallist  = [(xeval,'eval')]


>>>>>>> 7963c31a
	#set XGBoost parameters; make sure to tune well!
	param = {"objective":"reg:linear",
	         "nthread":int(args.num_cpu),
	         "silent":1,
	         "eta":0.3,
	         "max_delta_step":8,
	         "max_depth":9,
			 "gamma":0,
			 "min_child_weight":10000,
			 "subsample":1,
			 "colsample_bytree":1,
			 #"scale_pos_weight":num_neg/num_pos
			 #"scale_pos_weight":2
	         }
	plst = param.items()
	plst += [('eval_metric', 'rmse')]

	#train XGBoost
	#bst = xgb.cv( plst, xtrain, 200,nfold=5,callbacks=[xgb.callback.print_evaluation(show_stdv=False),xgb.callback.early_stop(3)])
	bst = xgb.train( plst, xtrain, 500, evallist,early_stopping_rounds=10,feval=evalerror,maximize=True)
	#bst = xgb.train( plst, xtrain, 30, evallist)

	#save model
	bst.save_model(args.vectors+'.xgboost')

	#bst = xgb.Booster({'nthread':23}) #init model
	#bst.load_model(args.vectors+'.xgboost') # load data



	#get feature importances
	importance = bst.get_fscore()
	importance = sorted(importance.items(), key=operator.itemgetter(1))
	ll = []
	with open("importance.txt","w") as f:
		for feat,n in importance[:]:
			ll.append(feat)
			f.write(feat + "\t" + str(n) + '\n')

	sys.stderr.write("[")
	for l in ll:
		sys.stderr.write("'"+l+"',")

	predictions = bst.predict(xeval)

	tmp = pd.DataFrame()
	tmp['target'] = list(targetsYtest.values)
	tmp['predictions'] = predictions
	tmp['psmid'] = list(test_psmids.values)
	#tmp['charge'] = list(test_vectors.charge.values)
	#tmp['peplen'] = list(test_vectors.peplen.values)
	tmp.to_pickle('predictions.pkl')

	ddd
	
	convert_model_to_c(bst,args,numf)

	for ch in range(8,20):
		print "len %i" % ch
		n1 = 0
		n2 = 0
		tmp3 = tmp[tmp.peplen==ch]
		for pid in tmp3.psmid.unique().values:
			tmp2 = tmp3[tmp3.psmid==pid]
			print pid
			for (t,p) in zip (tmp2.target,tmp2.predictions):
				print "%f %f" % (t,p)
			#n1 += pearsonr(tmp2.target,tmp2.predictions)[0]
			n1 += np.mean(np.abs(tmp2.target-tmp2.predictions))
			#print n1
			n2+=1
		print float(n1)/n2

	#plt.scatter(x=test_targets,y=predictions)
	#plt.show()

	#dump model to .c code

def convert_model_to_c(bst,args,numf):
	#dump model and write .c file
	bst.dump_model('dump.raw.txt')
	num_nodes = []
	mmax = 0
	with open('dump.raw.txt') as f:
		for row in f:
			if row.startswith('booster'):
				if row.startswith('booster[0]'):
					mmax = 0
				else:
					num_nodes.append(mmax+1)
					mmax = 0
				continue
			l=int(row.rstrip().replace(' ','').split(':')[0])
			if l > mmax:
				mmax = l
	num_nodes.append(mmax+1)
	forest = []
	tree = None
	b = 0
	with open('dump.raw.txt') as f:
		for row in f:
			if row.startswith('booster'):
				if row.startswith('booster[0]'):
					tree = [0]*num_nodes[b]
					b += 1
				else:
					forest.append(tree)
					tree = [0]*num_nodes[b]
					b+=1
				continue
			#if b == len(num_nodes)-10: break
			l=row.rstrip().replace(' ','').split(':')
			if l[1][:4] == "leaf":
				tmp = l[1].split('=')
				tree[int(l[0])] = [-1,float(tmp[1]),-1,-1] #!!!!
			else:
				tmp = l[1].split('yes=')
				tmp[0]=tmp[0].replace('[Features','')
				tmp[0]=tmp[0].replace('[Feature','')
				tmp[0]=tmp[0].replace(']','')
				tmp2 = tmp[0].split('<')
				if float(tmp2[1]) < 0: tmp2[1] = 1
				tmp3 = tmp[1].split(",no=")
				tmp4 = tmp3[1].split(',')
				tree[int(l[0])] = [int(tmp2[0]),int(math.ceil(float(tmp2[1]))),int(tmp3[0]),int(tmp4[0])]
		forest.append(tree)

		tmp = args.vectors.replace('.','_')
		tmp2 = tmp.split('/')
		with open(tmp+'_c.c','w') as fout:
			fout.write("static float score_"+args.type+"(unsigned int* v){\n")
			fout.write("float s = 0.;\n")
			#for tt in [0]:
			#for tt in range(len(forest)-10):
			for tt in range(len(forest)):
				fout.write(tree_to_code(forest[tt],0,1))
			fout.write("\nreturn s;}\n")

		with open(tmp+'.pyx','w') as fout:
			fout.write("cdef extern from \"" + tmp2[-1] + "_c.c\":\n")
			fout.write("\tfloat score_%s(short unsigned short[%i] v)\n\n"%(args.type,numf))
			fout.write("def myscore(sv):\n")
			fout.write("\tcdef unsigned short[%i] v = sv\n"%numf)
			fout.write("\treturn score_%s(v)\n"%args.type)

	#os.remove('dump.raw.txt')


def tree_to_code(tree,pos,padding):
	p = "\t"*padding
	if tree[pos][0] == -1:
		if tree[pos][1] < 0:
			return p+"s = s %f;\n"%tree[pos][1]
		else:
			return p+"s = s + %f;\n"%tree[pos][1]
	return p+"if (v[%i]<%i){\n%s}\n%selse{\n%s}"%(tree[pos][0],tree[pos][1],tree_to_code(tree,tree[pos][2],padding+1),p,tree_to_code(tree,tree[pos][3],padding+1))

def print_logo():
	logo = """
 _____ _____ _____ _____ _____
|_   _| __  |  _  |     |   | |
  | | |    -|     |-   -| | | |
  |_| |__|__|__|__|_____|_|___|

           """
	print logo

if __name__ == "__main__":
	print_logo()
	main()<|MERGE_RESOLUTION|>--- conflicted
+++ resolved
@@ -31,17 +31,9 @@
 
 def main():
 
-<<<<<<< HEAD
 	parser = argparse.ArgumentParser(description='XGBoost training')    
 	parser.add_argument('vectors',metavar='<_vectors.pkl>',
 					 help='feature vector file')
-	parser.add_argument('vectorstest',metavar='<_vectors.pkl>',
-					 help='feature vector file')
-=======
-	parser = argparse.ArgumentParser(description='XGBoost training')
-	parser.add_argument('vectors',metavar='<_vectors.pkl or .h5>',
-	         help='feature vector file')
->>>>>>> 7963c31a
 	parser.add_argument('type',metavar='<type>',
 	         help='model type')
 	parser.add_argument('-c',metavar='INT', action="store", dest='num_cpu', default=23,
@@ -49,21 +41,6 @@
 	args = parser.parse_args()
 
 	sys.stderr.write('loading data\n')
-<<<<<<< HEAD
-	
-	vectors = pd.read_pickle(args.vectors)
-	print len(vectors)
-	print vectors.charge
-	#vectors.dropna(inplace=True)
-	#vectors.to_pickle("/home/compomics/local/ddd.pkl")
-	#ddd
-	#vectors = pd.read_pickle("/home/compomics/local/ddd.pkl")
-	vectorstest = pd.read_pickle(args.vectorstest)
-	vectors=vectors[vectors.peplen==10]
-	vectors=vectors[(vectors.charge==2)|(vectors.charge==2)]
-	vectorstest=vectorstest[vectorstest.peplen==10]
-	vectorstest=vectorstest[(vectorstest.charge==2)|(vectorstest.charge==2)]
-=======
 
 	if args.vectors.split('.')[-1] == 'pkl':
 	  vectors = pd.read_pickle(args.vectors)
@@ -72,7 +49,7 @@
 	else:
 	  print "unsuported feature vector format"
 	vectors.dropna(inplace=True)
->>>>>>> 7963c31a
+
 	print len(vectors)
 	print vectors.head()
 	#print vectors['charge'].value_counts()
@@ -111,12 +88,7 @@
 	#test_targets = targets.iloc[numTrain:]
 
 	test_psms = upeps[:int(num_psms*0.2)]
-<<<<<<< HEAD
 	#train_psms = np.random.choice(upeps[int(num_psms*0.2):],50000,replace=False)
-=======
-
-
->>>>>>> 7963c31a
 	#with open("testpsm","w") as f:
 	#	for t in test_psms:
 	#		f.write("%s\n"%t)
@@ -134,12 +106,7 @@
 
 	train_psmids = train_vectors.pop("psmid")
 	test_psmids = test_vectors.pop("psmid")
-<<<<<<< HEAD
-	eval_psmids = vectorstest.pop("psmid")
-	
-=======
-
->>>>>>> 7963c31a
+
 	train_vectors = train_vectors.astype(np.float32)
 	test_vectors = test_vectors.astype(np.float32)
 	eval_vectors = vectorstest.astype(np.float32)
@@ -150,12 +117,6 @@
 
 	print len(train_vectors)
 	print len(test_vectors)
-<<<<<<< HEAD
-	print len(eval_vectors)
-	
-=======
-
->>>>>>> 7963c31a
 	sys.stderr.write('loading data done\n')
 
 	#rename features to understand decision tree dump
@@ -171,17 +132,9 @@
 	xtest = xgb.DMatrix(test_vectors, label=test_targets)
 	xeval = xgb.DMatrix(eval_vectors, label=targetsYtest)
 	sys.stderr.write('creating DMatrix done\n')
-<<<<<<< HEAD
-	
-	evallist  = [(xeval,'eval'),(xtest,'test')]
-	
-	
-=======
 
 	evallist  = [(xeval,'eval')]
 
-
->>>>>>> 7963c31a
 	#set XGBoost parameters; make sure to tune well!
 	param = {"objective":"reg:linear",
 	         "nthread":int(args.num_cpu),
