--- conflicted
+++ resolved
@@ -269,14 +269,9 @@
 		"eval_metric": 'mae',
 		#"eval_metric": 'aucpr',
 		"silent": 1,
-<<<<<<< HEAD
 		"eta": 0.5,
 		"max_depth": 9,
 		"grow_policy":"lossguide",
-=======
-		"eta": 0.8,
-		"max_depth": 2,
->>>>>>> ae562841
 		"min_child_weight": 10,
 		"gamma": 0,
 		"subsample": 1,
