--- conflicted
+++ resolved
@@ -6,16 +6,11 @@
 import numpy as np
 from pyteomics import mgf, mzml
 
-<<<<<<< HEAD
-from ms2pip.exceptions import (EmptySpectrumError, InvalidSpectrumError,
-                               UnsupportedSpectrumFiletypeError)
-=======
 from ms2pip.exceptions import (
     EmptySpectrumError,
     InvalidSpectrumError,
     UnsupportedSpectrumFiletypeError,
 )
->>>>>>> 0e3fe1f4
 
 
 class Spectrum:
