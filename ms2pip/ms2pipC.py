#!/usr/bin/env python
from __future__ import annotations

import csv
import glob
import itertools
import logging
import multiprocessing
import multiprocessing.dummy
import os
import re
from collections import defaultdict
from pathlib import Path
from random import shuffle
from typing import Callable, Dict, List, Optional, Tuple, Union

import numpy as np
import pandas as pd
import xgboost as xgb
from rich.progress import track

import ms2pip.exceptions as exceptions
import ms2pip.peptides
from ms2pip.constants import MODELS, SUPPORTED_OUTPUT_FORMATS
from ms2pip.cython_modules import ms2pip_pyx
from ms2pip.match_spectra import MatchSpectra
from ms2pip.ms2pip_tools import calc_correlations, spectrum_output
from ms2pip.predict_xgboost import (get_predictions_xgb,
                                    validate_requested_xgb_model)
from ms2pip.retention_time import RetentionTime
from ms2pip.spectrum import read_spectrum_file

logger = logging.getLogger(__name__)


def process_peptides(
    worker_num: int,
    data: pd.DataFrame,
    afile: str,
    modfile: str,
    modfile2: str,
    ptm_ids: dict[str, int],
    model: str,
):
    """
    Predict spectrum for each entry in PeptideRecord DataFrame.

    Parameters
    ----------
    worker_num: int
        Index of worker if using multiprocessing
    data: pandas.DataFrame
        PeptideRecord as Pandas DataFrame
    afile: str
        Filename of tempfile with amino acids definition for C code
    modfile: str
        Filename of tempfile with modification definition for C code
    modfile2: str
        Filename of tempfile with second instance of modification definition for C code
    ptm_ids: dict[str, int]
        Mapping of modification name -> modified residue integer encoding
    model: str
        Name of prediction model to be used

    Returns
    -------
    pepid_buf: list
    peplen_buf: list
    charge_buf: list
    mz_buf: list
    target_buf: list
    prediction_buf: list
    vector_buf: list

    """
    ms2pip_pyx.ms2pip_init(afile, modfile, modfile2)

    model_id = MODELS[model]["id"]
    peaks_version = MODELS[model]["peaks_version"]

    # Prepare output variables
    psm_id_buf = []
    spec_id_buf = []
    peplen_buf = []
    charge_buf = []
    mz_buf = []
    target_buf = None
    prediction_buf = []
    vector_buf = []

    # Track progress for only one worker (good approximation of all workers' progress)
    for entry in track(
        data.itertuples(),
        total=len(data),
        disable=worker_num != 0,
        transient=True,
        description="",
    ):
        psm_id_buf.append(entry.psm_id)
        spec_id_buf.append(entry.spec_id)
        peplen_buf.append(len(entry.peptide))
        charge_buf.append(entry.charge)

        try:
            enc_peptide = ms2pip.peptides.encode_peptide(entry.peptide)
            enc_peptidoform = ms2pip.peptides.apply_modifications(
                enc_peptide, entry.modifications, ptm_ids
            )
        except (
            exceptions.InvalidPeptideError,
            exceptions.InvalidAminoAcidError,
            exceptions.InvalidModificationFormattingError,
            exceptions.UnknownModificationError,
        ):
            continue

        # Get ion mzs
        mzs = ms2pip_pyx.get_mzs(enc_peptidoform, peaks_version)
        mz_buf.append([np.array(m, dtype=np.float32) for m in mzs])

        # If using xgboost model file, get feature vectors to predict outside of MP.
        # Predictions will be added in `_merge_predictions` function.
        if "xgboost_model_files" in MODELS[model].keys():
            vectors = np.array(
                ms2pip_pyx.get_vector(enc_peptide, enc_peptidoform, entry.charge),
                dtype=np.uint16,
            )
            vector_buf.append(vectors)
        # Else, get predictions from C models in multiprocessing.
        else:
            predictions = ms2pip_pyx.get_predictions(
                enc_peptide,
                enc_peptidoform,
                entry.charge,
                model_id,
                peaks_version,
                entry.ce,
            )
            prediction_buf.append([np.array(p, dtype=np.float32) for p in predictions])

    return (
        spec_id_buf,
        peplen_buf,
        charge_buf,
        mz_buf,
        target_buf,
        prediction_buf,
        vector_buf,
        psm_id_buf
    )


def process_spectra(
    worker_num,
    data,
    spec_file,
    vector_file,
    afile,
    modfile,
    modfile2,
    ptm_ids,
    model,
    fragerror,
    spectrum_id_pattern,
):
    """
    Perform requested tasks for each spectrum in spectrum file.

    Parameters
    ----------
    worker_num: int
        Index of worker if using multiprocessing
    data: pandas.DataFrame
        PeptideRecord as Pandas DataFrame
    spec_file: str
        Filename of spectrum file
    vector_file: str, None
        Output filename for feature vector file
    afile: str
        Filename of tempfile with amino acids definition for C code
    modfile: str
        Filename of tempfile with modification definition for C code
    modfile2: str
        Filename of tempfile with second instance of modification definition for C code
    ptm_ids: dict[str, int]
        Mapping of modification name -> modified residue integer encoding
    model: str
        Name of prediction model to be used
    fragerror: float
        Fragmentation spectrum m/z error tolerance in Dalton
    spectrum_id_pattern
        Regular expression pattern to apply to spectrum titles before matching to
        peptide file entries

    Returns
    -------
    pepid_buf: list
    peplen_buf: list
    charge_buf: list
    mz_buf: list
    target_buf: list
    prediction_buf: list
    vector_buf: list

    """
    ms2pip_pyx.ms2pip_init(afile, modfile, modfile2)

    model_id = MODELS[model]["id"]
    peaks_version = MODELS[model]["peaks_version"]

    # if vector_file
    dvectors = []
    dtargets = dict()
    psmids = []

    # 
    psm_id_buf = []
    spec_id_buf = []
    peplen_buf = []
    charge_buf = []
    mz_buf = []
    target_buf = []
    prediction_buf = []
    vector_buf = []

    try:
        spectrum_id_regex = re.compile(spectrum_id_pattern)
    except TypeError:
        spectrum_id_regex = re.compile(r"(.*)")

    # Restructure PeptideRecord entries as spec_id -> [psm_1, psm_2, ...]
    entries_by_specid = defaultdict(list)
    for entry in data.itertuples():
        entries_by_specid[entry.spec_id].append(entry)

    # Track progress for only one worker (good approximation of all workers' progress)
    for spectrum in track(
        read_spectrum_file(spec_file),
        total=len(data),
        disable=worker_num != 0,
        transient=True,
        description="",
    ):
        # Match spectrum ID with provided regex, use first match group as new ID
        match = spectrum_id_regex.search(spectrum.title)
        try:
            spectrum_id = match[1]
        except (TypeError, IndexError):
            raise exceptions.TitlePatternError(
                "Spectrum title pattern could not be matched to spectrum IDs "
                f"`{spectrum.title}`. "
                " Are you sure that the regex contains a capturing group?"
            )

        # Spectrum preprocessing:
        # Remove reporter ions and precursor peak, normalize, transform
        for label_type in ["iTRAQ", "TMT"]:
            if label_type in model:
                spectrum.remove_reporter_ions(label_type)
        # spectrum.remove_precursor()
        spectrum.tic_norm()
        spectrum.log2_transform()

        for entry in entries_by_specid[spectrum_id]:
            try:
                enc_peptide = ms2pip.peptides.encode_peptide(entry.peptide)
                enc_peptidoform = ms2pip.peptides.apply_modifications(
                    enc_peptide, entry.modifications, ptm_ids
                )
            except (
                exceptions.InvalidPeptideError,
                exceptions.InvalidAminoAcidError,
                exceptions.InvalidModificationFormattingError,
                exceptions.UnknownModificationError,
            ):
                continue

            if vector_file:
                targets = ms2pip_pyx.get_targets(
                    enc_peptidoform,
                    spectrum.msms,
                    spectrum.peaks,
                    float(fragerror),
                    peaks_version,
                )
                psmids.extend([spectrum_id] * (len(targets[0])))
                dvectors.append(
                    np.array(
                        ms2pip_pyx.get_vector(
                            enc_peptide, enc_peptidoform, entry.charge
                        ),
                        dtype=np.uint16,
                    )
                )

                # Restructure to dict with entries per ion type
                # Flip the order for C-terminal ion types
                for i, t in enumerate(targets):
                    if i in dtargets.keys():
                        if i % 2 == 0:
                            dtargets[i].extend(t)
                        else:
                            dtargets[i].extend(t[::-1])
                    else:
                        if i % 2 == 0:
                            dtargets[i] = [t]
                        else:
                            dtargets[i] = [t[::-1]]

            else:
                # Predict the b- and y-ion intensities from the peptide
                psm_id_buf.append(entry.psm_id)
                spec_id_buf.append(spectrum_id)
                peplen_buf.append(len(entry.peptide))
                charge_buf.append(entry.charge)

                targets = ms2pip_pyx.get_targets(
                    enc_peptidoform,
                    spectrum.msms,
                    spectrum.peaks,
                    float(fragerror),
                    peaks_version,
                )
                target_buf.append([np.array(t, dtype=np.float32) for t in targets])

                mzs = ms2pip_pyx.get_mzs(enc_peptidoform, peaks_version)
                mz_buf.append([np.array(m, dtype=np.float32) for m in mzs])

                # If using xgboost model file, get feature vectors to predict outside of MP.
                # Predictions will be added in `_merge_predictions` function.
                if "xgboost_model_files" in MODELS[model].keys():
                    vector_buf.append(
                        np.array(
                            ms2pip_pyx.get_vector(
                                enc_peptide, enc_peptidoform, entry.charge
                            ),
                            dtype=np.uint16,
                        )
                    )
                # Else, get predictions from C models in multiprocessing.
                else:
                    predictions = ms2pip_pyx.get_predictions(
                        enc_peptide,
                        enc_peptidoform,
                        entry.charge,
                        model_id,
                        peaks_version,
                        entry.ce,
                    )
                    prediction_buf.append(
                        [np.array(p, dtype=np.float32) for p in predictions]
                    )

    # If feature vectors requested, return specific data
    if vector_file:
        if dvectors:
            # If num_cpu > number of spectra, dvectors can be empty
            if len(dvectors) >= 1:
                # Concatenate dvectors into 2D ndarray before making DataFrame to reduce
                # memory usage
                dvectors = np.concatenate(dvectors)
            df = pd.DataFrame(dvectors, dtype=np.uint16, copy=False)
            df.columns = df.columns.astype(str)
        else:
            df = pd.DataFrame()
        return psmids, df, dtargets

    # Else, return general data
    return (
        spec_id_buf,
        peplen_buf,
        charge_buf,
        mz_buf,
        target_buf,
        prediction_buf,
        vector_buf,
        psm_id_buf
    )


class MS2PIP:
    def __init__(
        self,
        params: Optional[Dict] = None,
        limit: Optional[int] = None,
        model: Optional[str] = None,
        model_dir: Optional[Union[str, Path]] = None,
        output_formats: Optional[List[str]] = None,
        num_cpu: Optional[int] = None,
    ):
        """
        MS²PIP peak intensity predictor.

        Parameters
        ----------
        params : dict
            Configuration dictionary with ``model``, ``frag_error``, ``ptm``, and ``out``.
        limit : int, optional
            Limit to first N peptides in peptide file.
        model : str
            Name of the model to use for predictions. Overrides configuration file.
        model_dir : str, optional
            Custom directory for downloaded XGBoost model files. By default, `~/.ms2pip` is used.
        output_formats : list[str], optional
            List of output formats to use. Overrides configuration file.
        num_cpu : int, optional
            Number of parallel processes for multiprocessing steps. By default, all available.

        Examples
        --------
        >>> from ms2pip.ms2pipC import MS2PIP
        >>> params = {
        ...     "ms2pip": {
        ...         "ptm": [
        ...             "Oxidation,15.994915,M",
        ...             "Carbamidomethyl,57.021464,C",
        ...             "Acetyl,42.010565,N-term",
        ...         ],
        ...         "model": "HCD",
        ...         "frag_error": 0.02,
        ...         "out": "csv",
        ...     }
        ... }
        >>> ms2pip = MS2PIP(params=params)
        >>> ms2pip.predict("test.peprec")

        """
        self.params = params
        self.limit = limit
        self.model_dir = model_dir
        self.num_cpu = num_cpu if num_cpu else multiprocessing.cpu_count()

        self.afile = None
        self.modfile = None
        self.modfile2 = None

        # Set default parameters if none provided
        if self.params is None or "ms2pip" not in self.params:
            logger.debug("No parameters provided, using default parameters.")
            self.params = {
                "ms2pip": {
                    "ptm": [],
                    "sptm": [],
                    "model": "HCD",
                    "frag_error": 0.02,
                    "out": "csv",
                }
            }

        # Validate parameters
        if "model" in self.params["ms2pip"]:
            self.model = self.params["ms2pip"]["model"]
        elif "frag_method" in self.params["ms2pip"]:
            self.model = self.params["ms2pip"]["frag_method"]
        else:
            raise exceptions.FragmentationModelRequiredError()
        self.fragerror = self.params["ms2pip"]["frag_error"]

        # Validate model_dir
        if not self.model_dir:
            self.model_dir = os.path.join(os.path.expanduser("~"), ".ms2pip")

        # Validate requested model
        if self.model in MODELS.keys():
            logger.debug("Using %s models", self.model)
            if "xgboost_model_files" in MODELS[self.model].keys():
                validate_requested_xgb_model(
                    MODELS[self.model]["xgboost_model_files"],
                    MODELS[self.model]["model_hash"],
                    self.model_dir,
                )
        else:
            raise exceptions.UnknownFragmentationMethodError(self.model)

        # Set up multiprocessing
        logger.debug(f"Starting workers (num_cpu={self.num_cpu})...")
        if multiprocessing.current_process().daemon:
            logger.warn(
                "MS2PIP is running in a daemon process. Disabling multiprocessing as daemonic processes can't have children."
            )
            self.myPool = multiprocessing.dummy.Pool(1)
        elif self.num_cpu == 1:
            logger.debug("Using dummy multiprocessing pool.")
            self.myPool = multiprocessing.dummy.Pool(1)
        else:
            self.myPool = multiprocessing.Pool(self.num_cpu)

        self.mods = ms2pip.peptides.Modifications()
        for mod_type in ("sptm", "ptm"):
            self.mods.add_from_ms2pip_modstrings(
                self.params["ms2pip"][mod_type], mod_type=mod_type
            )

    def predict(
        self,
        peptides: Union[str, Path, pd.DataFrame],
        output_filename: Optional[str] = None,
        add_retention_time: bool = False,
        return_results: bool = False,
    ) -> Optional[pd.DataFrame]:
        """
        Predict peptide fragment ion intensities.

        Parameters
        ----------
        peptides : str, Path, pandas.DataFrame
            Path to file or ``pandas.DataFrame`` with peptide information (see
            https://github.com/compomics/ms2pip_c#peprec-file)
        output_filename : str, optional
            Filepath prefix for output files
        add_retention_time : bool, default: False
            Add retention time predictions with DeepLC (Requires optional DeepLC dependency).
        return_results : bool, default: False
            Return results instead of writing to output files.

        Returns
        -------
        predictions: pandas.DataFrame
            Predicted spectra. Only returned if ``return_results`` is True.

        """
        self._setup_modification_files()
        peptides = self._read_peptide_information(peptides)
        output_filename = self._get_output_filename(output_filename, peptides, return_results)

        if add_retention_time:
            logger.info("Adding retention time predictions")
            rt_predictor = RetentionTime(config=self.params, num_cpu=self.num_cpu)
            rt_predictor.add_rt_predictions(peptides)

        logger.info("Processing peptides...")
        results = self._process_peptides(peptides)

        logger.debug("Merging results ...")
        predictions = self._merge_predictions(results)

        if not return_results:
            self._write_predictions(predictions)
        else:
            return predictions

    def correlate(
        self,
        peptides: Union[str, Path, pd.DataFrame],
        spectrum_file: Union[str, Path],
        spectrum_id_pattern: Optional[str] = None,
        output_filename: Optional[str] = None,
        compute_correlations: bool = False,
        add_retention_time: bool = False,
        return_results: bool = False,
    ) -> Optional[Tuple[pd.DataFrame, Optional[pd.DataFrame]]]:
        """
        Compare predicted and observed intensities and optionally .

        Parameters
        ----------
        peptides : str, Path, pandas.DataFrame
            Path to file or ``pandas.DataFrame`` with peptide information (see
            https://github.com/compomics/ms2pip_c#peprec-file)
        spectrum_file : str, Path, optional
            Path to spectrum file with target intensities.
        spectrum_id_pattern : str, optional
            Regular expression pattern to apply to spectrum titles before matching to
            peptide file ``spec_id`` entries.
        output_filename : str, optional
            Filepath prefix for output files
        compute_correlations : bool, default: False
            Compute correlations between predictions and targets.
        add_retention_time : bool, default: False
            Add retention time predictions with DeepLC (Requires optional DeepLC dependency).
        return_results : bool, default: False
            Return results after prediction (`MS2PIP.run()`) instead of writing to output files.

        Returns
        -------
        pred_and_emp: pandas.DataFrame, optional, correlations: pandas.DataFrame, optional
            Tuple of ``pandas.DataFrame`` with predicted and empirical intensities and (if
            requested) ``pandas.DataFrame`` with correlations. Only returned if ``return_results``
            is True.

        """
        self._setup_modification_files()
        peptides = self._read_peptide_information(peptides)
        output_filename = self._get_output_filename(output_filename, peptides, return_results)
        spectrum_id_pattern = spectrum_id_pattern if spectrum_id_pattern else "(.*)"

        if add_retention_time:
            logger.info("Adding retention time predictions")
            rt_predictor = RetentionTime(config=self.params, num_cpu=self.num_cpu)
            rt_predictor.add_rt_predictions(peptides)

        logger.info("Processing spectra and peptides...")
        results = self._process_spectra(peptides, spectrum_file, spectrum_id_pattern)

        logger.debug("Merging results")
        pred_and_emp = self._merge_predictions(results)

        # Correlations also requested
        if compute_correlations:
            logger.info("Computing correlations")
            correlations = calc_correlations.calc_correlations(pred_and_emp)
            logger.info(
                "Median correlations: \n%s",
                str(correlations.groupby("ion")["pearsonr"].median()),
            )
        else:
            correlations = None

        if not return_results:
            # Write output to files
            pred_and_emp_filename = self.output_filename + "_pred_and_emp.csv"
            logger.info(f"Writing file {pred_and_emp_filename}...")
            try:
                pred_and_emp.to_csv(pred_and_emp_filename, index=False, lineterminator="\n")
            except TypeError:  # Pandas < 1.5 (Required for Python 3.7 support)
                pred_and_emp.to_csv(pred_and_emp_filename, index=False, line_terminator="\n")
            if correlations:
                corr_filename = self.output_filename + "_correlations.csv"
                logger.info(f"Writing file {corr_filename}")
                try:
                    correlations.to_csv(corr_filename, index=False, lineterminator="\n")
                except TypeError:  # Pandas < 1.5 (Required for Python 3.7 support)
                    correlations.to_csv(corr_filename, index=False, line_terminator="\n")
        else:
            return pred_and_emp, correlations

    def get_features(
        self,
        peptides: Union[str, Path, pd.DataFrame],
        spectrum_file: Union[str, Path],
        spectrum_id_pattern: Optional[str] = None,
        output_filename: Optional[str] = None,
        return_results: bool = False,
    ):
        """
        Extract feature vectors and target intensities from spectra.

        Parameters
        ----------
        peptides : str, Path, pandas.DataFrame
            Path to file or ``pandas.DataFrame`` with peptide information (see
            https://github.com/compomics/ms2pip_c#peprec-file)
        spectrum_file : str, Path, optional
            Path to spectrum file with target intensities.
        spectrum_id_pattern : str, optional
            Regular expression pattern to apply to spectrum titles before matching to
            peptide file ``spec_id`` entries.
        output_filename : str, optional
            Filepath prefix for output files
        return_results : bool, default: False
            Return results instead of writing to output files.

        Returns
        -------
        features: pandas.DataFrame, optional
            ``pandas.DataFrame`` with feature vectors and targets. Only returned if
            ``return_results`` is True.

        """
        self._setup_modification_files()
        peptides = self._read_peptide_information(peptides)
        output_filename = self._get_output_filename(output_filename, peptides, return_results)
        spectrum_id_pattern = spectrum_id_pattern if spectrum_id_pattern else "(.*)"

        if self.add_retention_time:
            logger.info("Adding retention time predictions")
            rt_predictor = RetentionTime(config=self.params, num_cpu=self.num_cpu)
            rt_predictor.add_rt_predictions(peptides)

        logger.info("Processing spectra and peptides...")
        vector_filename = output_filename + "_vectors.csv"
        results = self._process_spectra(
            peptides,
            spectrum_file,
            spectrum_id_pattern,
            vector_file=vector_filename
        )
        vectors = self._write_vector_file(results)
        if return_results:
            return vectors

    def match_spectra(
        self,
        peptides,
        spectrum_file: Union[str, Path],
        sqldb_uri: str,
    ):
        """
        Match spectra to peptides based on peak intensities.

        Match spectra in `spectrum_file` or `sqldb_uri` to peptides in `pep_file` based on
        predicted intensities (experimental).

        Parameters
        ----------
        peptides : str, Path, pandas.DataFrame
            Path to file or ``pandas.DataFrame`` with peptide information (see
            https://github.com/compomics/ms2pip_c#peprec-file)
        spectrum_file : str, Path, optional
            Path to spectrum file with target intensities.
        sqldb_uri : str, optional
            URI to SQL database for `match_spectra` feature.

        """
        self._setup_modification_files()
        peptides = self._read_peptide_information(peptides)
        output_filename = self._get_output_filename(
            output_filename, peptides, return_results=False
        )

        # Set spec_files based on spec_file or sqldb_uri
        spectrum_file = None
        if sqldb_uri:
            spectrum_files = None
        elif os.path.isdir(spectrum_file):
            spectrum_files = glob.glob("{}/*.mgf".format(spectrum_file))
        else:
            spectrum_files = [spectrum_file]
        logger.debug("Using spectrum files %s", spectrum_files)

        # Process
        results = self._process_peptides(peptides)
        matched_spectra = self._match_spectra(results, peptides, spectrum_files, sqldb_uri)
        self._write_matched_spectra(matched_spectra, output_filename)

    def cleanup(self):
        """Cleanup temporary files."""
        if self.afile:
            os.remove(self.afile)
        if self.modfile:
            os.remove(self.modfile)
        if self.modfile2:
            os.remove(self.modfile2)

    def _setup_modification_files(self):
        """Write modification config to files for reading by C-code."""
        self.afile = ms2pip.peptides.write_amino_acid_masses()
        self.modfile = self.mods.write_modifications_file(mod_type="ptm")
        self.modfile2 = self.mods.write_modifications_file(mod_type="sptm")

    def _validate_output_formats(self, output_formats: List[str], return_results: bool) -> List[str]:
        """Validate requested output formats."""
        if "out" in self.params["ms2pip"]:
            output_formats = [
                out_f.lower().strip() for out_f in self.params["ms2pip"]["out"].split(",")
            ]
            for output_format in output_formats:
                if output_format not in SUPPORTED_OUTPUT_FORMATS:
                    raise exceptions.UnknownOutputFormatError(output_format)
        else:
            if not return_results:
                logger.info("No output format specified; defaulting to CSV.")
                self.output_formats = ["csv"]
            else:
                self.output_formats = []

    def _get_output_filename(
            self,
            output_filename: Optional[str],
            peptides: Union[str, Path, pd.DataFrame, None],
            return_results: bool,
        ) -> str:
        """Get output filename from input filename if not defined."""
        if isinstance(peptides, Path):
            peptides = str(peptides)
        # Only set output filename if not defined, required, and peptides is a filepath
        if output_filename is None and not return_results and isinstance(peptides, str):
            return "{}_{}".format(".".join(peptides.split(".")[:-1]), self.model)
        else:
            return output_filename

    def _read_peptide_information(self, peptides: Union[str, Path, pd.DataFrame]) -> pd.DataFrame:
        """Validate, read, and process peptide information."""
        # Read
        if isinstance(peptides, (str, Path)):
            with open(peptides, "rt") as f:
                line = f.readline()
                if line[:7] != "spec_id":
                    raise exceptions.InvalidPEPRECError()
                sep = line[7]
            data = pd.read_csv(
                peptides,
                sep=sep,
                index_col=False,
                dtype={"spec_id": str, "modifications": str},
                nrows=self.limit,
            )
        elif isinstance(peptides, pd.DataFrame):
            data = peptides
        else:
            raise TypeError("Invalid type for peptide file")

        # Validate
        if len(data) == 0:
            raise exceptions.NoValidPeptideSequencesError()
        data = data.fillna("-")
        if not "ce" in data.columns:
            data["ce"] = 30
        else:
            data["ce"] = data["ce"].astype(int)

        data["charge"] = data["charge"].astype(int)

        # Filter for unsupported peptides
        num_pep = len(data)
        data = data[
            ~(data["peptide"].str.contains("B|J|O|U|X|Z"))
            & ~(data["peptide"].str.len() < 3)
            & ~(data["peptide"].str.len() > 99)
        ].copy()
        num_pep_filtered = num_pep - len(data)
        if num_pep_filtered > 0:
            logger.warning(
                f"Removed {num_pep_filtered} unsupported peptide sequences (< 3, > 99 amino "
                f"acids, or containing B, J, O, U, X or Z). Retained {len(data)} entries."
            )
        return data

    @staticmethod
    def _prepare_titles(titles, num_cpu: int):
        """Split list of spec_ids over number of CPUs."""
        shuffle(titles)  # Shuffling to improve parallel speeds
        split_titles = [
            titles[i * len(titles) // num_cpu : (i + 1) * len(titles) // num_cpu]
            for i in range(num_cpu)
        ]
        logger.debug(
            "{} spectra (~{:.0f} per cpu)".format(
                len(titles), np.mean([len(a) for a in split_titles])
            )
        )
        return split_titles

<<<<<<< HEAD
    def _execute_in_pool(self, peptides: pd.DataFrame, func: Callable, args: tuple):
        split_spec_ids = self._prepare_titles(peptides["spec_id"].to_list(), self.num_cpu)
=======
        if len(data) == 0:
            raise exceptions.NoValidPeptideSequencesError()
        
        if not "psm_id" in data.columns:
            data.reset_index(inplace=True)
            data["psm_id"] = data["index"].astype(str)
            data.rename({"index": "psm_id"}, axis=1)            
        
        self.data = data

    def _execute_in_pool(self, titles, func, args):
        split_titles = prepare_titles(titles, self.num_cpu)
>>>>>>> 2ff4e5c6
        results = []
        for i in range(self.num_cpu):
            tmp = split_spec_ids[i]
            results.append(
                self.myPool.apply_async(
                    func,
                    args=(i, peptides[peptides.spec_id.isin(tmp)], *args),
                )
            )
        self.myPool.close()
        self.myPool.join()
        return results

    def _process_peptides(self, peptides: pd.DataFrame):
        return self._execute_in_pool(
            peptides,
            process_peptides,
            (self.afile, self.modfile, self.modfile2, self.mods.ptm_ids, self.model),
        )

    def _process_spectra(
            self,
            peptides: pd.DataFrame,
            spectrum_file: Union[str, Path],
            spectrum_id_pattern: str,
            vector_file: Optional[Union[str, Path]] = None,
        ):
        """
        When an mgf file is provided, MS2PIP either saves the feature vectors to
        train models with or writes a file with the predicted spectra next to
        the empirical one.
        """
        return self._execute_in_pool(
            peptides,
            process_spectra,
            (
                spectrum_file,
                vector_file,
                self.afile,
                self.modfile,
                self.modfile2,
                self.mods.ptm_ids,
                self.model,
                self.fragerror,
                spectrum_id_pattern,
            ),
        )

    def _write_vector_file(self, results):
        all_results = []
        for r in results:
            psmids, df, dtargets = r.get()

            # dtargets is a dict, containing targets for every ion type (keys are int)
            for i, t in dtargets.items():
                df[
                    "targets_{}".format(MODELS[self.model]["ion_types"][i])
                ] = np.concatenate(t, axis=None)
            df["psmid"] = psmids

            all_results.append(df)

        # Only concat DataFrames with content (we get empty ones if more CPUs than peptides)
        all_results = pd.concat([df for df in all_results if len(df) != 0])

        logger.info("Writing vector file %s...", self.vector_file)
        # TODO Consider writing to DMatrix XGBoost binary file instead.
        # write result. write format depends on extension:
        ext = self.vector_file.split(".")[-1]
        if ext == "pkl":
            all_results.to_pickle(self.vector_file + ".pkl")
        elif ext == "csv":
            try:
                all_results.to_csv(self.vector_file, lineterminator="\n")
            except TypeError:  # Pandas < 1.5 (Required for Python 3.7 support)
                all_results.to_csv(self.vector_file, line_terminator="\n")
        else:
            # "table" is a tag used to read back the .h5
            all_results.to_hdf(self.vector_file, "table")

        return all_results

<<<<<<< HEAD
    def _merge_predictions(self, peptides: pd.DataFrame, results: multiprocessing.pool.AsyncResult):
        pepid_bufs = []
=======
    def _merge_predictions(self, results):
        spec_id_bufs = []
>>>>>>> 2ff4e5c6
        peplen_bufs = []
        charge_bufs = []
        mz_bufs = []
        target_bufs = []
        prediction_bufs = []
        vector_bufs = []
        psm_id_bufs = []
        for r in results:
            (
                spec_id_buf,
                peplen_buf,
                charge_buf,
                mz_buf,
                target_buf,
                prediction_buf,
                vector_buf,
                psm_id_buf
            ) = r.get()
            spec_id_bufs.extend(spec_id_buf)
            peplen_bufs.extend(peplen_buf)
            charge_bufs.extend(charge_buf)
            mz_bufs.extend(mz_buf)
            psm_id_bufs.extend(psm_id_buf)
            if target_buf:
                target_bufs.extend(target_buf)
            if prediction_buf:
                prediction_bufs.extend(prediction_buf)
            if vector_buf:
                vector_bufs.extend(vector_buf)

        # Validate number of results
        if not mz_bufs:
            raise exceptions.NoMatchingSpectraFound(
                "No spectra matching titles/IDs from PEPREC could be found in "
                "provided spectrum file."
            )
        logger.debug(f"Gathered data for {len(mz_bufs)} peptides/spectra.")

        # If XGBoost model files are used, first predict outside of MP
        # Temporary hack to move XGB prediction step out of MP; ultimately does not
        # make sense to do this in the `_merge_predictions` step...
        if "xgboost_model_files" in MODELS[self.model].keys():
            logger.debug("Converting feature vectors to XGBoost DMatrix...")
            xgb_vector = xgb.DMatrix(np.vstack(vector_bufs))
            num_ions = [l - 1 for l in peplen_bufs]
            prediction_bufs = get_predictions_xgb(
                xgb_vector,
                num_ions,
                MODELS[self.model],
                self.model_dir,
                num_cpu=self.num_cpu,
            )

        # Reconstruct DataFrame
        logger.debug("Constructing DataFrame with results...")
        num_ion_types = len(MODELS[self.model]["ion_types"])
        ions = []
        ionnumbers = []
        charges = []
        pepids = []
        psm_ids = []
        for pi, pl in enumerate(peplen_bufs):
            [
                ions.extend([ion_type] * (pl - 1))
                for ion_type in MODELS[self.model]["ion_types"]
            ]
            ionnumbers.extend([x + 1 for x in range(pl - 1)] * num_ion_types)
            charges.extend([charge_bufs[pi]] * (num_ion_types * (pl - 1)))
            pepids.extend([spec_id_bufs[pi]] * (num_ion_types * (pl - 1)))
            psm_ids.extend([psm_id_bufs[pi]] * (num_ion_types * (pl - 1)))
        all_preds = pd.DataFrame()
        all_preds["spec_id"] = pepids
        all_preds["charge"] = charges
        all_preds["ion"] = ions
        all_preds["ionnumber"] = ionnumbers
        all_preds["mz"] = np.concatenate(mz_bufs, axis=None)
        all_preds["prediction"] = np.concatenate(prediction_bufs, axis=None)
        if target_bufs:
            all_preds["target"] = np.concatenate(target_bufs, axis=None)
        if "rt" in peptides.columns():
            all_preds = all_preds.merge(
                peptides[["spec_id", "rt"]], on="spec_id", copy=False
            )

        all_preds["psm_id"] = psm_ids

        return all_preds[["psm_id", "spec_id", "charge", "ion", "ionnumber", "mz", "prediction", "target"]]

    def _write_predictions(self, all_preds: pd.DataFrame, peptides: pd.DataFrame, output_filename: str):
        spec_out = spectrum_output.SpectrumOutput(
            all_preds,
            peptides,
            self.params["ms2pip"],
            output_filename=output_filename,
        )
        spec_out.write_results(self.output_formats)

    def _match_spectra(self, results, peptides, spectrum_files=None, sqldb_uri=None):
        mz_bufs, prediction_bufs, _, _, _, pepid_bufs = zip(*(r.get() for r in results))
        match_spectra = MatchSpectra(
            peptides,
            self.mods,
            itertools.chain.from_iterable(pepid_bufs),
            itertools.chain.from_iterable(mz_bufs),
            itertools.chain.from_iterable(prediction_bufs),
        )
        if spectrum_files:
            return match_spectra.match_mgfs(spectrum_files)
        elif sqldb_uri:
            return match_spectra.match_sqldb(sqldb_uri)
        else:
            raise NotImplementedError

    def _write_matched_spectra(self, matched_spectra, output_filename):
        filename = f"{output_filename}_matched_spectra.csv"
        logger.info("Writing file %s...", filename)

        with open(filename, mode="w") as csv_file:
            csv_writer = csv.writer(csv_file)
            csv_writer.writerow(("spec_id", "matched_file" "matched_title"))
            for pep, spec_file, spec in matched_spectra:
                csv_writer.writerow((pep, spec_file, spec["params"]["title"]))<|MERGE_RESOLUTION|>--- conflicted
+++ resolved
@@ -213,7 +213,7 @@
     dtargets = dict()
     psmids = []
 
-    # 
+    #
     psm_id_buf = []
     spec_id_buf = []
     peplen_buf = []
@@ -814,6 +814,15 @@
                 f"Removed {num_pep_filtered} unsupported peptide sequences (< 3, > 99 amino "
                 f"acids, or containing B, J, O, U, X or Z). Retained {len(data)} entries."
             )
+
+        if len(data) == 0:
+            raise exceptions.NoValidPeptideSequencesError()
+
+        if not "psm_id" in data.columns:
+            data.reset_index(inplace=True)
+            data["psm_id"] = data["index"].astype(str)
+            data.rename({"index": "psm_id"}, axis=1)
+
         return data
 
     @staticmethod
@@ -831,23 +840,8 @@
         )
         return split_titles
 
-<<<<<<< HEAD
     def _execute_in_pool(self, peptides: pd.DataFrame, func: Callable, args: tuple):
         split_spec_ids = self._prepare_titles(peptides["spec_id"].to_list(), self.num_cpu)
-=======
-        if len(data) == 0:
-            raise exceptions.NoValidPeptideSequencesError()
-        
-        if not "psm_id" in data.columns:
-            data.reset_index(inplace=True)
-            data["psm_id"] = data["index"].astype(str)
-            data.rename({"index": "psm_id"}, axis=1)            
-        
-        self.data = data
-
-    def _execute_in_pool(self, titles, func, args):
-        split_titles = prepare_titles(titles, self.num_cpu)
->>>>>>> 2ff4e5c6
         results = []
         for i in range(self.num_cpu):
             tmp = split_spec_ids[i]
@@ -930,13 +924,8 @@
 
         return all_results
 
-<<<<<<< HEAD
     def _merge_predictions(self, peptides: pd.DataFrame, results: multiprocessing.pool.AsyncResult):
-        pepid_bufs = []
-=======
-    def _merge_predictions(self, results):
         spec_id_bufs = []
->>>>>>> 2ff4e5c6
         peplen_bufs = []
         charge_bufs = []
         mz_bufs = []
