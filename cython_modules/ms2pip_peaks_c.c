--- conflicted
+++ resolved
@@ -1,825 +1,3 @@
-<<<<<<< HEAD
-#include <stdlib.h>
-#include <stdio.h>
-#include <string.h>
-
-#include "ms2pip_init_c.c"
-#include "ms2pip_features_c_general.c"
-#include "ms2pip_features_c_old.c"
-#include "ms2pip_features_c_catboost.c"
-
-// Import models
-#include "../models/CID/model_20190107_CID_train_B.c"
-#include "../models/CID/model_20190107_CID_train_Y.c"
-#include "../models/CID/model_20190107_CID_train_B2.c"
-#include "../models/CID/model_20190107_CID_train_Y2.c"
-
-//#include "../models/HCD/hcd_fast_B.c"
-//#include "../models/HCD/hcd_fast_Y.c"
-#include "../models/HCD/model_20190107_HCD_train_B.c"
-#include "../models/HCD/model_20190107_HCD_train_Y.c"
-
-#include "../models/HCD/model_20190107_HCD_train_B2.c"
-#include "../models/HCD/model_20190107_HCD_train_Y2.c"
-
-#include "../models/TTOF5600/model_20190107_TTOF5600_train_B.c"
-#include "../models/TTOF5600/model_20190107_TTOF5600_train_Y.c"
-
-#include "../models/TMT/model_20190107_TMT_train_B.c"
-#include "../models/TMT/model_20190107_TMT_train_Y.c"
-
-#include "../models/iTRAQ/model_20190107_iTRAQ_train_B.c"
-#include "../models/iTRAQ/model_20190107_iTRAQ_train_Y.c"
-
-#include "../models/iTRAQphospho/model_20190107_iTRAQphospho_train_B.c"
-#include "../models/iTRAQphospho/model_20190107_iTRAQphospho_train_Y.c"
-
-//#include "../models/EThcD/model_20190107_EThcD_train_B.c"
-//#include "../models/EThcD/model_20190107_EThcD_train_C.c"
-//#include "../models/EThcD/model_20190107_EThcD_train_Y.c"
-//#include "../models/EThcD/model_20190107_EThcD_train_Z.c"
-
-
-float membuffer[10000];
-float ions[1000];
-float predictions[1000];
-
-
-//compute feature vector from peptide + predict intensities
-float* get_p_ms2pip(int peplen, unsigned short* peptide, unsigned short* modpeptide, int charge, int model_id)
-    {
-    int i;
-
-    // CID
-    if (model_id == 0) {
-        unsigned int* v = get_v_ms2pip(peplen, peptide, modpeptide, charge);
-        int fnum = v[0]/(peplen-1);
-        for (i=0; i < peplen-1; i++) {
-            predictions[0*(peplen-1)+i] = score_CID_B(v+1+(i*fnum))+0.5;
-            predictions[2*(peplen-1)-i-1] = score_CID_Y(v+1+(i*fnum))+0.5;
-        }
-    }
-
-    // HCD
-    else if (model_id == 1) {
-        unsigned int* v = get_v_ms2pip(peplen, peptide, modpeptide, charge);
-        int fnum = v[0]/(peplen-1);
-        for (i=0; i < peplen-1; i++) {
-            predictions[0*(peplen-1)+i] = score_HCD_B(v+1+(i*fnum))+0.5;
-            predictions[2*(peplen-1)-i-1] = score_HCD_Y(v+1+(i*fnum))+0.5;
-        }
-    }
-    
-    // TTOF5600
-    else if (model_id == 2) {
-        unsigned int* v = get_v_ms2pip(peplen, peptide, modpeptide, charge);
-        int fnum = v[0]/(peplen-1);
-        for (i=0; i < peplen-1; i++) {
-            predictions[0*(peplen-1)+i] = score_TTOF5600_B(v+1+(i*fnum))+0.5;
-            predictions[2*(peplen-1)-i-1] = score_TTOF5600_Y(v+1+(i*fnum))+0.5;
-        }
-    }
-
-    // TMT
-    else if (model_id == 3) {
-        unsigned int* v = get_v_ms2pip(peplen, peptide, modpeptide, charge);
-        int fnum = v[0]/(peplen-1);
-        for (i=0; i < peplen-1; i++) {
-            predictions[0*(peplen-1)+i] = score_TMT_B(v+1+(i*fnum))+0.5;
-            predictions[2*(peplen-1)-i-1] = score_TMT_Y(v+1+(i*fnum))+0.5;
-        }
-    }
-
-    // iTRAQ
-    else if (model_id == 4) {
-        unsigned int* v = get_v_ms2pip(peplen, peptide, modpeptide, charge);
-        int fnum = v[0]/(peplen-1);
-        for (i=0; i < peplen-1; i++) {
-            predictions[0*(peplen-1)+i] = score_iTRAQ_B(v+1+(i*fnum))+0.5;
-            predictions[2*(peplen-1)-i-1] = score_iTRAQ_Y(v+1+(i*fnum))+0.5;
-        }
-    }
-
-    // iTRAQphospho
-    else if (model_id == 5) {
-        unsigned int* v = get_v_ms2pip(peplen, peptide, modpeptide, charge);
-        int fnum = v[0]/(peplen-1);
-        for (i=0; i < peplen-1; i++) {
-            predictions[0*(peplen-1)+i] = score_iTRAQphospho_B(v+1+(i*fnum))+0.5;
-            predictions[2*(peplen-1)-i-1] = score_iTRAQphospho_Y(v+1+(i*fnum))+0.5;
-        }
-    }
-    
-    
-    // EThcD
-    else if (model_id == 6) {
-        unsigned int* v = get_v_ms2pip(peplen, peptide, modpeptide, charge);
-        int fnum = v[0]/(peplen-1);
-        for (i=0; i < peplen-1; i++) {
-            predictions[0*(peplen-1)+i] = score_EThcD_B(v+1+(i*fnum))+0.5;
-            predictions[2*(peplen-1)-i-1] = score_EThcD_Y(v+1+(i*fnum))+0.5;
-            predictions[2*(peplen-1)+i] = score_EThcD_C(v+1+(i*fnum))+0.5;
-            predictions[4*(peplen-1)-i-1] = score_EThcD_Z(v+1+(i*fnum))+0.5;
-        }
-    }
-
-    // HCDch2
-    else if (model_id == 7) {
-        unsigned int* v = get_v_ms2pip(peplen, peptide, modpeptide, charge);
-        int fnum = v[0]/(peplen-1);
-        for (i=0; i < peplen-1; i++) {
-            predictions[0*(peplen-1)+i] = score_HCD_B(v+1+(i*fnum))+0.5;
-            predictions[2*(peplen-1)-i-1] = score_HCD_Y(v+1+(i*fnum))+0.5;
-            predictions[2*(peplen-1)+i] = score_HCD_B2(v+1+(i*fnum))+0.5;
-            predictions[4*(peplen-1)-i-1] = score_HCD_Y2(v+1+(i*fnum))+0.5;
-        }
-    }
-
-    // CIDch2
-    else if (model_id == 8) {
-        unsigned int* v = get_v_ms2pip(peplen, peptide, modpeptide, charge);
-        int fnum = v[0]/(peplen-1);
-        for (i=0; i < peplen-1; i++) {
-            predictions[0*(peplen-1)+i] = score_CID_B(v+1+(i*fnum))+0.5;
-            predictions[2*(peplen-1)-i-1] = score_CID_Y(v+1+(i*fnum))+0.5;
-            predictions[2*(peplen-1)+i] = score_CID_B2(v+1+(i*fnum))+0.5;
-            predictions[4*(peplen-1)-i-1] = score_CID_Y2(v+1+(i*fnum))+0.5;
-        }
-    }
-
-    return predictions;
-}
-
-
-//get fragment ion mz values (b, y)
-float* get_mz_ms2pip_general(int peplen, unsigned short* modpeptide)
-    {
-    int i,j;
-    float mz;
-    j=0;
-
-    mz = 0;
-    if (modpeptide[0] != 0) {
-        mz = amino_masses[modpeptide[0]];
-    }
-    for (i=1; i < peplen; i++) {
-        mz += amino_masses[modpeptide[i]];
-        membuffer[j++] = mz+1.007236;  //b-ion
-    }
-
-    mz = 0;
-    if (modpeptide[peplen+1] != 0) {
-        mz = amino_masses[modpeptide[peplen+1]];
-    }
-    for (i=peplen; i > 1; i--) {
-        mz += amino_masses[modpeptide[i]];
-        membuffer[j++] = 18.0105647 + mz + 1.007236;  //y-ion
-    }
-
-    mz = 0;
-    if (modpeptide[0] != 0) {
-        mz = amino_masses[modpeptide[0]];
-    }
-    for (i=1; i < peplen; i++) {
-        mz += amino_masses[modpeptide[i]];
-        membuffer[j++] = (mz + 1.007236 + 1.007236)/2;  //b2-ion: (b-ion + H)/2
-    }
-
-    mz = 0;
-    if (modpeptide[peplen+1] != 0) {
-        mz = amino_masses[modpeptide[peplen+1]];
-    }
-    for (i=peplen; i > 1; i--) {
-        mz += amino_masses[modpeptide[i]];
-        membuffer[j++] = (18.0105647 + mz + 1.007236 + 1.007236)/2;  //y2-ion: (y-ion + H)/2
-    }
-
-    return membuffer;
-}
-
-
-//get fragment ion mz values (b, y, c, z)
-float* get_mz_ms2pip_etd(int peplen, unsigned short* modpeptide)
-    {
-    int i,j;
-    float mz;
-    j=0;
-
-    mz = 0;
-    if (modpeptide[0] != 0) {
-        mz = amino_masses[modpeptide[0]];
-    }
-    for (i=1; i < peplen; i++) {
-        mz += amino_masses[modpeptide[i]];
-        membuffer[j++] = mz + 1.007236;  //b-ion
-    }
-
-    mz = 0;
-    if (modpeptide[peplen+1] != 0) {
-        mz = amino_masses[modpeptide[peplen+1]];
-    }
-    for (i=peplen; i > 1; i--) {
-        mz += amino_masses[modpeptide[i]];
-        membuffer[j++] = 18.0105647 + mz + 1.007236;  //y-ion
-    }
-
-    mz = 0;
-    if (modpeptide[0] != 0) {
-        mz = amino_masses[modpeptide[0]];
-    }
-    for (i=1; i < peplen; i++) {
-        mz += amino_masses[modpeptide[i]];
-        membuffer[j++] = mz + 1.007825032 + 17.0265491;  //c-ion: peptide + H + NH3
-    }
-
-    mz = 0;
-    if (modpeptide[peplen+1] != 0) {
-        mz = amino_masses[modpeptide[peplen+1]];
-    }
-    for (i=peplen; i > 1; i--) {
-        mz += amino_masses[modpeptide[i]];
-        membuffer[j++] = mz + 17.00273965 - 15.01089904 + 1.007825032;  //z-ion: peptide + OH - NH
-    }
-
-    return membuffer;
-}
-
-
-//get fragment ion mz values (b, y, b++, y++)
-float* get_mz_ms2pip_ch2(int peplen, unsigned short* modpeptide)
-    {
-    int i,j;
-    float mz;
-    j=0;
-
-    mz = 0;
-    if (modpeptide[0] != 0) {
-        mz = amino_masses[modpeptide[0]];
-    }
-    for (i=1; i < peplen; i++) {
-        mz += amino_masses[modpeptide[i]];
-        membuffer[j++] = mz+1.007236;  //b-ion
-    }
-
-    mz = 0;
-    if (modpeptide[peplen+1] != 0) {
-        mz = amino_masses[modpeptide[peplen+1]];
-    }
-    for (i=peplen; i > 1; i--) {
-        mz += amino_masses[modpeptide[i]];
-        membuffer[j++] = 18.0105647 + mz + 1.007236;  //y-ion
-    }
-
-    mz = 0;
-    if (modpeptide[0] != 0) {
-        mz = amino_masses[modpeptide[0]];
-    }
-    for (i=1; i < peplen; i++) {
-        mz += amino_masses[modpeptide[i]];
-        membuffer[j++] = (mz + 1.007236 + 1.007236)/2;  //b2-ion: (b-ion + H)/2
-    }
-
-    mz = 0;
-    if (modpeptide[peplen+1] != 0) {
-        mz = amino_masses[modpeptide[peplen+1]];
-    }
-    for (i=peplen; i > 1; i--) {
-        mz += amino_masses[modpeptide[i]];
-        membuffer[j++] = (18.0105647 + mz + 1.007236 + 1.007236)/2;  //y2-ion: (y-ion + H)/2
-    }
-
-    return membuffer;
-}
-
-
-//get fragment ion peaks from spectrum (b, y)
-float* get_t_ms2pip_general(int peplen, unsigned short* modpeptide, int numpeaks, float* msms, float* peaks, float tolmz)
-    {
-    int i,j,tmp;
-    float mz;
-    int msms_pos;
-    int mem_pos;
-    float max, tmp2;
-
-    //for (i=0; i < numpeaks; i++) {
-    //  fprintf(stderr,"m %f\n",msms[i]);
-    //}
-
-    for (i=0; i < 2*(peplen-1); i++) {
-        ions[i] = -9.96578428466; //HARD CODED!!
-    }
-
-    //b-ions
-    mz = ntermmod;
-    if (modpeptide[0] != 0) {
-        mz += amino_masses[modpeptide[0]];
-    }
-    for (i=1; i < peplen; i++) {
-        mz += amino_masses[modpeptide[i]];
-        membuffer[i-1] = mz+1.007236;
-    }
-
-    msms_pos = 0;
-    mem_pos = 0;
-    while (1) {
-        if (msms_pos >= numpeaks) {
-            break;
-        }
-        if (mem_pos >= peplen-1) {
-            break;
-        }
-        mz = membuffer[mem_pos];
-        if (msms[msms_pos] > (mz+tolmz)) {
-            mem_pos += 1;
-        }
-        else if (msms[msms_pos] < (mz-tolmz)) {
-            msms_pos += 1;
-        }
-        else {
-            max = peaks[msms_pos];
-            tmp = msms_pos + 1;
-            if (tmp < numpeaks) {
-                while (msms[tmp] <= (mz+tolmz)) {
-                    tmp2 = peaks[tmp];
-                    if (max < tmp2) {
-                        max = tmp2;
-                    }
-                    tmp += 1;
-                    if (tmp == numpeaks) {
-                        break;
-                    }
-                }
-            }
-            ions[mem_pos] = max;
-            mem_pos += 1;
-        }
-    }
-
-    // y-ions
-    mz = 0.;
-    if (modpeptide[peplen+1] != 0) {
-        mz += modpeptide[peplen+1];
-    }
-    j=0;
-    for (i=peplen; i >= 2; i--) {
-        mz += amino_masses[modpeptide[i]];
-        membuffer[j] = 18.0105647+mz+1.007236;
-        j++;
-    }
-
-    msms_pos = 0;
-    mem_pos = 0;
-    while (1) {
-        if (msms_pos >= numpeaks) {
-            break;
-        }
-        if (mem_pos >= peplen-1) {
-            break;
-        }
-        mz = membuffer[mem_pos];
-        if (msms[msms_pos] > (mz+tolmz)) {
-            mem_pos += 1;
-        }
-        else if (msms[msms_pos] < (mz-tolmz)) {
-            msms_pos += 1;
-        }
-        else {
-            max = peaks[msms_pos];
-            tmp = msms_pos + 1;
-            if (tmp < numpeaks) {
-                while (msms[tmp] <= (mz+tolmz)) {
-                    tmp2 = peaks[tmp];
-                    if (max < tmp2) {
-                        max = tmp2;
-                    }
-                    tmp += 1;
-                    if (tmp == numpeaks) {
-                        break;
-                    }
-                }
-            }
-            ions[(peplen-1)+mem_pos] = max;
-            mem_pos += 1;
-        }
-    }
-
-    return ions;
-}
-
-
-//get fragment ion peaks from spectrum (b, y, c, z)
-float* get_t_ms2pip_etd(int peplen, unsigned short* modpeptide, int numpeaks, float* msms, float* peaks, float tolmz)
-    {
-    int i,j,tmp;
-    float mz;
-    int msms_pos;
-    int mem_pos;
-    float max, tmp2;
-
-    for (i=0; i < 4*(peplen-1); i++) {
-        ions[i] = -9.96578428466; //HARD CODED!!
-    }
-
-    //b-ions
-    mz = ntermmod;
-    if (modpeptide[0] != 0) {
-        mz += amino_masses[modpeptide[0]];
-    }
-    for (i=1; i < peplen; i++) {
-        mz += amino_masses[modpeptide[i]];
-        membuffer[i-1] = mz+1.007236;
-    }
-
-    msms_pos = 0;
-    mem_pos = 0;
-    while (1) {
-        if (msms_pos >= numpeaks) {
-            break;
-        }
-        if (mem_pos >= peplen-1) {
-            break;
-        }
-        mz = membuffer[mem_pos];
-        if (msms[msms_pos] > (mz+tolmz)) {
-            mem_pos += 1;
-        }
-        else if (msms[msms_pos] < (mz-tolmz)) {
-            msms_pos += 1;
-        }
-        else {
-            max = peaks[msms_pos];
-            tmp = msms_pos + 1;
-            if (tmp < numpeaks) {
-                while (msms[tmp] <= (mz+tolmz)) {
-                    tmp2 = peaks[tmp];
-                    if (max < tmp2) {
-                        max = tmp2;
-                    }
-                    tmp += 1;
-                    if (tmp == numpeaks) {
-                        break;
-                    }
-                }
-            }
-            ions[mem_pos] = max;
-            mem_pos += 1;
-        }
-    }
-
-    // y-ions
-    mz = 0.;
-    if (modpeptide[peplen+1] != 0) {
-        mz += modpeptide[peplen+1];
-    }
-    j=0;
-    for (i=peplen; i >= 2; i--) {
-        mz += amino_masses[modpeptide[i]];
-        membuffer[j] = 18.0105647+mz+1.007236;
-        j++;
-    }
-
-    msms_pos = 0;
-    mem_pos = 0;
-    while (1) {
-        if (msms_pos >= numpeaks) {
-            break;
-        }
-        if (mem_pos >= peplen-1) {
-            break;
-        }
-        mz = membuffer[mem_pos];
-        if (msms[msms_pos] > (mz+tolmz)) {
-            mem_pos += 1;
-        }
-        else if (msms[msms_pos] < (mz-tolmz)) {
-            msms_pos += 1;
-        }
-        else {
-            max = peaks[msms_pos];
-            tmp = msms_pos + 1;
-            if (tmp < numpeaks) {
-                while (msms[tmp] <= (mz+tolmz)) {
-                    tmp2 = peaks[tmp];
-                    if (max < tmp2) {
-                        max = tmp2;
-                    }
-                    tmp += 1;
-                    if (tmp == numpeaks) {
-                        break;
-                    }
-                }
-            }
-            ions[(peplen-1)+mem_pos] = max;
-            mem_pos += 1;
-        }
-    }
-
-    //c-ions
-    mz = ntermmod;
-    if (modpeptide[0] != 0) {
-        mz += amino_masses[modpeptide[0]];
-    }
-    for (i=1; i < peplen; i++) {
-        mz += amino_masses[modpeptide[i]];
-        membuffer[i-1] = mz + 1.007825032 + 17.026549;
-    }
-
-    msms_pos = 0;
-    mem_pos = 0;
-    while (1) {
-        if (msms_pos >= numpeaks) {
-            break;
-        }
-        if (mem_pos >= peplen-1) {
-            break;
-        }
-        mz = membuffer[mem_pos];
-        if (msms[msms_pos] > (mz+tolmz)) {
-            mem_pos += 1;
-        }
-        else if (msms[msms_pos] < (mz-tolmz)) {
-            msms_pos += 1;
-        }
-        else {
-            max = peaks[msms_pos];
-            tmp = msms_pos + 1;
-            if (tmp < numpeaks) {
-                while (msms[tmp] <= (mz+tolmz)) {
-                    tmp2 = peaks[tmp];
-                    if (max < tmp2) {
-                        max = tmp2;
-                    }
-                    tmp += 1;
-                    if (tmp == numpeaks) {
-                        break;
-                    }
-                }
-            }
-            ions[2*(peplen-1)+mem_pos] = max;
-            mem_pos += 1;
-        }
-    }
-
-    // z-ions
-    mz = 0.;
-    if (modpeptide[peplen+1] != 0) {
-        mz += modpeptide[peplen+1];
-    }
-    j=0;
-    for (i=peplen; i >= 2; i--) {
-        mz += amino_masses[modpeptide[i]];
-        membuffer[j] = mz + 17.00274 - 15.010899 + 1.007825032;
-        j++;
-    }
-
-    msms_pos = 0;
-    mem_pos = 0;
-    while (1) {
-        if (msms_pos >= numpeaks) {
-            break;
-        }
-        if (mem_pos >= peplen-1) {
-            break;
-        }
-        mz = membuffer[mem_pos];
-        if (msms[msms_pos] > (mz+tolmz)) {
-            mem_pos += 1;
-        }
-        else if (msms[msms_pos] < (mz-tolmz)) {
-            msms_pos += 1;
-        }
-        else {
-            max = peaks[msms_pos];
-            tmp = msms_pos + 1;
-            if (tmp < numpeaks) {
-                while (msms[tmp] <= (mz+tolmz)) {
-                    tmp2 = peaks[tmp];
-                    if (max < tmp2) {
-                        max = tmp2;
-                    }
-                    tmp += 1;
-                    if (tmp == numpeaks) {
-                        break;
-                    }
-                }
-            }
-            ions[3*(peplen-1)+mem_pos] = max;
-            mem_pos += 1;
-        }
-    }
-
-    return ions;
-}
-
-
-//get fragment ion peaks from spectrum (b, y, b++, y++)
-float* get_t_ms2pip_ch2(int peplen, unsigned short* modpeptide, int numpeaks, float* msms, float* peaks, float tolmz)
-    {
-    int i,j,tmp;
-    float mz;
-    int msms_pos;
-    int mem_pos;
-    float max, tmp2;
-
-    //for (i=0; i < numpeaks; i++) {
-    //  fprintf(stderr,"m %f\n",msms[i]);
-    //}
-
-    for (i=0; i < 4*(peplen-1); i++) {
-        ions[i] = -9.96578428466; //HARD CODED!!
-    }
-
-    //b-ions
-    mz = ntermmod;
-    if (modpeptide[0] != 0) {
-        mz += amino_masses[modpeptide[0]];
-    }
-    for (i=1; i < peplen; i++) {
-        mz += amino_masses[modpeptide[i]];
-        membuffer[i-1] = mz+1.007236;
-    }
-
-    msms_pos = 0;
-    mem_pos = 0;
-    while (1) {
-        if (msms_pos >= numpeaks) {
-            break;
-        }
-        if (mem_pos >= peplen-1) {
-            break;
-        }
-        mz = membuffer[mem_pos];
-        if (msms[msms_pos] > (mz+tolmz)) {
-            mem_pos += 1;
-        }
-        else if (msms[msms_pos] < (mz-tolmz)) {
-            msms_pos += 1;
-        }
-        else {
-            max = peaks[msms_pos];
-            tmp = msms_pos + 1;
-            if (tmp < numpeaks) {
-                while (msms[tmp] <= (mz+tolmz)) {
-                    tmp2 = peaks[tmp];
-                    if (max < tmp2) {
-                        max = tmp2;
-                    }
-                    tmp += 1;
-                    if (tmp == numpeaks) {
-                        break;
-                    }
-                }
-            }
-            ions[mem_pos] = max;
-            mem_pos += 1;
-        }
-    }
-
-    // y-ions
-    mz = 0.;
-    if (modpeptide[peplen+1] != 0) {
-        mz += modpeptide[peplen+1];
-    }
-    j=0;
-    for (i=peplen; i >= 2; i--) {
-        mz += amino_masses[modpeptide[i]];
-        membuffer[j] = 18.0105647+mz+1.007236;
-        j++;
-    }
-
-    msms_pos = 0;
-    mem_pos = 0;
-    while (1) {
-        if (msms_pos >= numpeaks) {
-            break;
-        }
-        if (mem_pos >= peplen-1) {
-            break;
-        }
-        mz = membuffer[mem_pos];
-        if (msms[msms_pos] > (mz+tolmz)) {
-            mem_pos += 1;
-        }
-        else if (msms[msms_pos] < (mz-tolmz)) {
-            msms_pos += 1;
-        }
-        else {
-            max = peaks[msms_pos];
-            tmp = msms_pos + 1;
-            if (tmp < numpeaks) {
-                while (msms[tmp] <= (mz+tolmz)) {
-                    tmp2 = peaks[tmp];
-                    if (max < tmp2) {
-                        max = tmp2;
-                    }
-                    tmp += 1;
-                    if (tmp == numpeaks) {
-                        break;
-                    }
-                }
-            }
-            ions[(peplen-1)+mem_pos] = max;
-            mem_pos += 1;
-        }
-    }
-
-    //b2-ions
-    mz = ntermmod;
-    if (modpeptide[0] != 0) {
-        mz += amino_masses[modpeptide[0]];
-    }
-    for (i=1; i < peplen; i++) {
-        mz += amino_masses[modpeptide[i]];
-        membuffer[i-1] = (mz + 1.007236 + 1.007236)/2;
-    }
-
-    msms_pos = 0;
-    mem_pos = 0;
-    while (1) {
-        if (msms_pos >= numpeaks) {
-            break;
-        }
-        if (mem_pos >= peplen-1) {
-            break;
-        }
-        mz = membuffer[mem_pos];
-        if (msms[msms_pos] > (mz+tolmz)) {
-            mem_pos += 1;
-        }
-        else if (msms[msms_pos] < (mz-tolmz)) {
-            msms_pos += 1;
-        }
-        else {
-            max = peaks[msms_pos];
-            tmp = msms_pos + 1;
-            if (tmp < numpeaks) {
-                while (msms[tmp] <= (mz+tolmz)) {
-                    tmp2 = peaks[tmp];
-                    if (max < tmp2) {
-                        max = tmp2;
-                    }
-                    tmp += 1;
-                    if (tmp == numpeaks) {
-                        break;
-                    }
-                }
-            }
-            ions[2*(peplen-1)+mem_pos] = max;
-            mem_pos += 1;
-        }
-    }
-
-    // y2-ions
-    mz = 0.;
-    if (modpeptide[peplen+1] != 0) {
-        mz += modpeptide[peplen+1];
-    }
-    j=0;
-    for (i=peplen; i >= 2; i--) {
-        mz += amino_masses[modpeptide[i]];
-        membuffer[j] = (18.0105647 + mz + 1.007236 + 1.007236)/2;
-        j++;
-    }
-
-    msms_pos = 0;
-    mem_pos = 0;
-    while (1) {
-        if (msms_pos >= numpeaks) {
-            break;
-        }
-        if (mem_pos >= peplen-1) {
-            break;
-        }
-        mz = membuffer[mem_pos];
-        if (msms[msms_pos] > (mz+tolmz)) {
-            mem_pos += 1;
-        }
-        else if (msms[msms_pos] < (mz-tolmz)) {
-            msms_pos += 1;
-        }
-        else {
-            max = peaks[msms_pos];
-            tmp = msms_pos + 1;
-            if (tmp < numpeaks) {
-                while (msms[tmp] <= (mz+tolmz)) {
-                    tmp2 = peaks[tmp];
-                    if (max < tmp2) {
-                        max = tmp2;
-                    }
-                    tmp += 1;
-                    if (tmp == numpeaks) {
-                        break;
-                    }
-                }
-            }
-            ions[3*(peplen-1)+mem_pos] = max;
-            mem_pos += 1;
-        }
-    }
-
-    return ions;
-}
-=======
 #include <stdlib.h>
 #include <stdio.h>
 #include <string.h>
@@ -1959,5 +1137,4 @@
     }
 
     return ions;
-}
->>>>>>> ae562841
+}